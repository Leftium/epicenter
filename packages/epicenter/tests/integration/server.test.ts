import { afterAll, beforeAll, describe, expect, test } from 'bun:test';
import { type } from 'arktype';
import { eq } from 'drizzle-orm';
import { Ok } from 'wellcrafted/result';
import { createClient } from '../../src/core/workspace/client.node';
import {
	boolean,
<<<<<<< HEAD
	defineEpicenter,
=======
	createServer,
>>>>>>> 245b6f78
	defineMutation,
	defineQuery,
	defineWorkspace,
	generateId,
	id,
	integer,
	select,
	text,
	createServer,
} from '../../src/index.node';
import { sqliteProvider } from '../../src/providers/sqlite';

// Helper to parse SSE response from MCP endpoint
async function parseMcpResponse(response: Response): Promise<any> {
	const text = await response.text();
	// SSE format: "event: message\ndata: {json}\n\n"
	const dataLine = text.split('\n').find((line) => line.startsWith('data: '));
	if (!dataLine) throw new Error('No data in SSE response');
	return JSON.parse(dataLine.substring(6)); // Remove "data: " prefix
}

describe('Server Integration Tests', () => {
	// Define a simple blog workspace
	const blogWorkspace = defineWorkspace({
		id: 'blog',

		tables: {
			posts: {
				id: id(),
				title: text(),
				content: text({ nullable: true }),
				category: select({
					options: ['tech', 'personal', 'work'],
				}),
				views: integer({ default: 0 }),
				published: boolean({ default: false }),
			},
		},

		providers: {
			sqlite: (c) => sqliteProvider(c),
		},

		exports: ({ tables, providers }) => ({
			createPost: defineMutation({
				input: type({
					title: 'string >= 1',
					'content?': 'string',
					category: "'tech' | 'personal' | 'work'",
				}),
				description: 'Create a new blog post',
				handler: async (input) => {
					const post = {
						id: generateId(),
						title: input.title,
						content: input.content ?? '',
						category: input.category,
						views: 0,
						published: false,
					};
					tables.posts.upsert(post);
					return Ok(post);
				},
			}),

			getAllPosts: defineQuery({
				description: 'Get all blog posts',
				handler: async () => {
					const posts = await providers.sqlite.db
						.select()
						.from(providers.sqlite.posts);
					return Ok(posts);
				},
			}),

			getPostsByCategory: defineQuery({
				input: type({
					category: "'tech' | 'personal' | 'work'",
				}),
				description: 'Get posts by category',
				handler: async ({ category }) => {
					const posts = await providers.sqlite.db
						.select()
						.from(providers.sqlite.posts)
						.where(eq(providers.sqlite.posts.category, category));
					return Ok(posts);
				},
			}),
		}),
	});

	describe('Single Workspace Server', () => {
<<<<<<< HEAD
		const singleWorkspaceEpicenter = defineEpicenter({
			id: 'single-workspace-test',
			workspaces: [blogWorkspace],
		});

		let server: { stop: () => void; port: number };

		beforeAll(async () => {
			const { app } = await createServer(singleWorkspaceEpicenter);
			const elysiaServer = app.listen(0);
			const port = elysiaServer.server!.port;
			server = { stop: () => elysiaServer.stop(), port };
		});

		afterAll(() => {
			server?.stop();
=======
		let server: { port: number; stop: () => void };

		beforeAll(async () => {
			const client = await createClient([blogWorkspace] as const);
			const { app } = createServer(client);
			const elysiaServer = app.listen(0);
			server = {
				port: elysiaServer.server!.port,
				stop: () => elysiaServer.stop(),
			};
>>>>>>> 245b6f78
		});

		test('creates post via POST /workspaces/blog/createPost', async () => {
			const response = await fetch(
				`http://localhost:${server.port}/workspaces/blog/createPost`,
				{
					method: 'POST',
					headers: { 'Content-Type': 'application/json' },
					body: JSON.stringify({
						title: 'Test Post',
						content: 'This is a test',
						category: 'tech',
					}),
				},
			);

			expect(response.status).toBe(200);
			const data = await response.json();
			expect(data.data).toBeDefined();
			expect(data.data.title).toBe('Test Post');
			expect(data.data.category).toBe('tech');
		});

		test('gets all posts via GET /workspaces/blog/getAllPosts', async () => {
			const response = await fetch(
				`http://localhost:${server.port}/workspaces/blog/getAllPosts`,
			);

			expect(response.status).toBe(200);
			const data = await response.json();
			expect(data.data).toBeDefined();
			expect(Array.isArray(data.data)).toBe(true);
		});

		test('gets posts by category via GET /workspaces/blog/getPostsByCategory', async () => {
			const response = await fetch(
				`http://localhost:${server.port}/workspaces/blog/getPostsByCategory?category=tech`,
			);

			expect(response.status).toBe(200);
			const data = await response.json();
			expect(data.data).toBeDefined();
			expect(Array.isArray(data.data)).toBe(true);
		});

<<<<<<< HEAD
		// TODO: MCP integration is currently disabled pending custom implementation
=======
>>>>>>> 245b6f78
		test.skip('lists MCP tools via POST /mcp', async () => {
			const response = await fetch(`http://localhost:${server.port}/mcp`, {
				method: 'POST',
				headers: {
					'Content-Type': 'application/json',
					Accept: 'application/json, text/event-stream',
				},
				body: JSON.stringify({
					jsonrpc: '2.0',
					id: 1,
					method: 'tools/list',
				}),
			});

			expect(response.status).toBe(200);
			const data = await parseMcpResponse(response);
			expect(data.result).toBeDefined();
			expect(data.result.tools).toBeDefined();
			expect(Array.isArray(data.result.tools)).toBe(true);
			expect(data.result.tools.length).toBeGreaterThan(0);

			const createPostTool = data.result.tools.find(
				(t: any) => t.name === 'blog_createPost',
			);
			expect(createPostTool).toBeDefined();
		});

		test.skip('calls MCP tool via POST /mcp', async () => {
			const response = await fetch(`http://localhost:${server.port}/mcp`, {
				method: 'POST',
				headers: {
					'Content-Type': 'application/json',
					Accept: 'application/json, text/event-stream',
				},
				body: JSON.stringify({
					jsonrpc: '2.0',
					id: 2,
					method: 'tools/call',
					params: {
						name: 'blog_createPost',
						arguments: {
							title: 'MCP Test Post',
							category: 'tech',
						},
					},
				}),
			});

			expect(response.status).toBe(200);
			const data = await parseMcpResponse(response);
			expect(data.result).toBeDefined();
			expect(data.result.content).toBeDefined();
			expect(data.result.content[0].type).toBe('text');
			expect(data.result.isError).toBeUndefined();

			const result = JSON.parse(data.result.content[0].text);
			expect(result.title).toBe('MCP Test Post');
		});

		// TODO: Input validation with sValidator isn't working in the simplified version
		// because we're registering both GET and POST without proper schema middleware
		// test('returns 400 for invalid input', async () => {
		// 	const response = await fetch(`http://localhost:${server.port}/blog/createPost`, {
		// 		method: 'POST',
		// 		headers: { 'Content-Type': 'application/json' },
		// 		body: JSON.stringify({
		// 			title: '', // Empty title should fail validation
		// 			category: 'tech',
		// 		}),
		// 	});

		// 	expect(response.status).toBe(400);
		// });
	});

	describe('Epicenter Server', () => {
		const authWorkspace = defineWorkspace({
			id: 'auth',

			tables: {
				users: {
					id: id(),
					email: text(),
					name: text(),
				},
			},

			providers: {
				sqlite: (c) =>
					sqliteProvider(c, {
						database: ':memory:',
					}),
			},

			exports: ({ tables }) => ({
				createUser: defineMutation({
					input: type({
						email: 'string',
						name: 'string',
					}),
					description: 'Create a new user',
					handler: async (input) => {
						const user = {
							id: generateId(),
							...input,
						};
						tables.users.upsert(user);
						return Ok(user);
					},
				}),
			}),
		});

<<<<<<< HEAD
		const epicenter = defineEpicenter({
			id: 'test-app',
			workspaces: [blogWorkspace, authWorkspace],
		});

		let server: { stop: () => void; port: number };

		beforeAll(async () => {
			const { app } = await createServer(epicenter);
			const elysiaServer = app.listen(0);
			const port = elysiaServer.server!.port;
			server = { stop: () => elysiaServer.stop(), port };
		});

		afterAll(() => {
			server?.stop();
=======
		let server: { port: number; stop: () => void };

		beforeAll(async () => {
			const client = await createClient([
				blogWorkspace,
				authWorkspace,
			] as const);
			const { app } = createServer(client);
			const elysiaServer = app.listen(0);
			server = {
				port: elysiaServer.server!.port,
				stop: () => elysiaServer.stop(),
			};
>>>>>>> 245b6f78
		});

		test('creates post via POST /workspaces/blog/createPost', async () => {
			const response = await fetch(
				`http://localhost:${server.port}/workspaces/blog/createPost`,
				{
					method: 'POST',
					headers: { 'Content-Type': 'application/json' },
					body: JSON.stringify({
						title: 'Epicenter Test',
						category: 'tech',
					}),
				},
			);

			expect(response.status).toBe(200);
			const data = await response.json();
			expect(data.data.title).toBe('Epicenter Test');
		});

		test('creates user via POST /workspaces/auth/createUser', async () => {
			const response = await fetch(
				`http://localhost:${server.port}/workspaces/auth/createUser`,
				{
					method: 'POST',
					headers: { 'Content-Type': 'application/json' },
					body: JSON.stringify({
						email: 'test@example.com',
						name: 'Test User',
					}),
				},
			);

			expect(response.status).toBe(200);
			const data = await response.json();
			expect(data.data.email).toBe('test@example.com');
		});

<<<<<<< HEAD
		// TODO: MCP integration is currently disabled pending custom implementation
=======
>>>>>>> 245b6f78
		test.skip('lists MCP tools from all workspaces', async () => {
			const response = await fetch(`http://localhost:${server.port}/mcp`, {
				method: 'POST',
				headers: {
					'Content-Type': 'application/json',
					Accept: 'application/json, text/event-stream',
				},
				body: JSON.stringify({
					jsonrpc: '2.0',
					id: 3,
					method: 'tools/list',
				}),
			});

			expect(response.status).toBe(200);
			const data = await parseMcpResponse(response);
			expect(data.result.tools).toBeDefined();

			const blogTools = data.result.tools.filter((t: any) =>
				t.name.startsWith('blog_'),
			);
			const authTools = data.result.tools.filter((t: any) =>
				t.name.startsWith('auth_'),
			);

			expect(blogTools.length).toBeGreaterThan(0);
			expect(authTools.length).toBeGreaterThan(0);
		});

		test.skip('calls MCP tool from specific workspace', async () => {
			const response = await fetch(`http://localhost:${server.port}/mcp`, {
				method: 'POST',
				headers: {
					'Content-Type': 'application/json',
					Accept: 'application/json, text/event-stream',
				},
				body: JSON.stringify({
					jsonrpc: '2.0',
					id: 4,
					method: 'tools/call',
					params: {
						name: 'auth_createUser',
						arguments: {
							email: 'mcp@example.com',
							name: 'MCP User',
						},
					},
				}),
			});

			expect(response.status).toBe(200);
			const data = await parseMcpResponse(response);
			expect(data.result.isError).toBeUndefined();

			const result = JSON.parse(data.result.content[0].text);
			expect(result.email).toBe('mcp@example.com');
		});
	});
});<|MERGE_RESOLUTION|>--- conflicted
+++ resolved
@@ -1,15 +1,11 @@
-import { afterAll, beforeAll, describe, expect, test } from 'bun:test';
+import { beforeAll, describe, expect, test } from 'bun:test';
 import { type } from 'arktype';
 import { eq } from 'drizzle-orm';
 import { Ok } from 'wellcrafted/result';
 import { createClient } from '../../src/core/workspace/client.node';
 import {
 	boolean,
-<<<<<<< HEAD
-	defineEpicenter,
-=======
 	createServer,
->>>>>>> 245b6f78
 	defineMutation,
 	defineQuery,
 	defineWorkspace,
@@ -18,9 +14,8 @@
 	integer,
 	select,
 	text,
-	createServer,
 } from '../../src/index.node';
-import { sqliteProvider } from '../../src/providers/sqlite';
+import { sqliteProvider } from '../../src/indexes/sqlite';
 
 // Helper to parse SSE response from MCP endpoint
 async function parseMcpResponse(response: Response): Promise<any> {
@@ -102,24 +97,6 @@
 	});
 
 	describe('Single Workspace Server', () => {
-<<<<<<< HEAD
-		const singleWorkspaceEpicenter = defineEpicenter({
-			id: 'single-workspace-test',
-			workspaces: [blogWorkspace],
-		});
-
-		let server: { stop: () => void; port: number };
-
-		beforeAll(async () => {
-			const { app } = await createServer(singleWorkspaceEpicenter);
-			const elysiaServer = app.listen(0);
-			const port = elysiaServer.server!.port;
-			server = { stop: () => elysiaServer.stop(), port };
-		});
-
-		afterAll(() => {
-			server?.stop();
-=======
 		let server: { port: number; stop: () => void };
 
 		beforeAll(async () => {
@@ -130,7 +107,6 @@
 				port: elysiaServer.server!.port,
 				stop: () => elysiaServer.stop(),
 			};
->>>>>>> 245b6f78
 		});
 
 		test('creates post via POST /workspaces/blog/createPost', async () => {
@@ -176,10 +152,6 @@
 			expect(Array.isArray(data.data)).toBe(true);
 		});
 
-<<<<<<< HEAD
-		// TODO: MCP integration is currently disabled pending custom implementation
-=======
->>>>>>> 245b6f78
 		test.skip('lists MCP tools via POST /mcp', async () => {
 			const response = await fetch(`http://localhost:${server.port}/mcp`, {
 				method: 'POST',
@@ -293,24 +265,6 @@
 			}),
 		});
 
-<<<<<<< HEAD
-		const epicenter = defineEpicenter({
-			id: 'test-app',
-			workspaces: [blogWorkspace, authWorkspace],
-		});
-
-		let server: { stop: () => void; port: number };
-
-		beforeAll(async () => {
-			const { app } = await createServer(epicenter);
-			const elysiaServer = app.listen(0);
-			const port = elysiaServer.server!.port;
-			server = { stop: () => elysiaServer.stop(), port };
-		});
-
-		afterAll(() => {
-			server?.stop();
-=======
 		let server: { port: number; stop: () => void };
 
 		beforeAll(async () => {
@@ -324,7 +278,6 @@
 				port: elysiaServer.server!.port,
 				stop: () => elysiaServer.stop(),
 			};
->>>>>>> 245b6f78
 		});
 
 		test('creates post via POST /workspaces/blog/createPost', async () => {
@@ -363,10 +316,6 @@
 			expect(data.data.email).toBe('test@example.com');
 		});
 
-<<<<<<< HEAD
-		// TODO: MCP integration is currently disabled pending custom implementation
-=======
->>>>>>> 245b6f78
 		test.skip('lists MCP tools from all workspaces', async () => {
 			const response = await fetch(`http://localhost:${server.port}/mcp`, {
 				method: 'POST',
