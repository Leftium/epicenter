--- conflicted
+++ resolved
@@ -5,83 +5,52 @@
 	import { settings } from '$lib/stores/settings.svelte';
 </script>
 
-<<<<<<< HEAD
-<fieldset class="space-y-4">
-	<LabeledInput
-		id="openai-api-key"
-		label="OpenAI API Key"
-		type="password"
-		placeholder="Your OpenAI API Key"
-=======
-<Field.Field>
-	<Field.Label for="openai-api-key">OpenAI API Key</Field.Label>
-	<Input
-		id="openai-api-key"
-		type="password"
-		placeholder="Your OpenAI API Key"
-		autocomplete="off"
->>>>>>> e7c10c64
-		bind:value={
-			() => settings.value['apiKeys.openai'],
-			(value) => settings.updateKey('apiKeys.openai', value)
-		}
-<<<<<<< HEAD
-	>
-		{#snippet description()}
-			<p class="text-muted-foreground text-sm">
-				You can find your API key in your <Link
-					href="https://platform.openai.com/api-keys"
-					target="_blank"
-					rel="noopener noreferrer"
-				>
-					account settings
-				</Link>. Make sure <Link
-					href="https://platform.openai.com/settings/organization/billing/overview"
-					target="_blank"
-					rel="noopener noreferrer"
-				>
-					billing
-				</Link>
-				is enabled.
-			</p>
-		{/snippet}
-	</LabeledInput>
+<Field.Group>
+	<Field.Field>
+		<Field.Label for="openai-api-key">OpenAI API Key</Field.Label>
+		<Input
+			id="openai-api-key"
+			type="password"
+			placeholder="Your OpenAI API Key"
+			autocomplete="off"
+			bind:value={
+				() => settings.value['apiKeys.openai'],
+				(value) => settings.updateKey('apiKeys.openai', value)
+			}
+		/>
+		<Field.Description>
+			You can find your API key in your <Link
+				href="https://platform.openai.com/api-keys"
+				target="_blank"
+				rel="noopener noreferrer"
+			>
+				account settings
+			</Link>. Make sure <Link
+				href="https://platform.openai.com/settings/organization/billing/overview"
+				target="_blank"
+				rel="noopener noreferrer"
+			>
+				billing
+			</Link>
+			is enabled.
+		</Field.Description>
+	</Field.Field>
 
-	<LabeledInput
-		id="openai-base-url"
-		label="Custom Base URL (Optional)"
-		type="url"
-		placeholder="https://api.openai.com/v1 (default)"
-		bind:value={
-			() => settings.value['apiEndpoints.openai'],
-			(value) => settings.updateKey('apiEndpoints.openai', value)
-		}
-	>
-		{#snippet description()}
-			<p class="text-muted-foreground text-sm">
-				Override the default OpenAI API endpoint. Useful for reverse proxies or OpenAI-compatible
-				services. Leave empty to use the official OpenAI API.
-			</p>
-		{/snippet}
-	</LabeledInput>
-</fieldset>
-=======
-	/>
-	<Field.Description>
-		You can find your API key in your <Link
-			href="https://platform.openai.com/api-keys"
-			target="_blank"
-			rel="noopener noreferrer"
-		>
-			account settings
-		</Link>. Make sure <Link
-			href="https://platform.openai.com/settings/organization/billing/overview"
-			target="_blank"
-			rel="noopener noreferrer"
-		>
-			billing
-		</Link>
-		is enabled.
-	</Field.Description>
-</Field.Field>
->>>>>>> e7c10c64
+	<Field.Field>
+		<Field.Label for="openai-base-url">Custom Base URL (Optional)</Field.Label>
+		<Input
+			id="openai-base-url"
+			type="url"
+			placeholder="https://api.openai.com/v1 (default)"
+			autocomplete="off"
+			bind:value={
+				() => settings.value['apiEndpoints.openai'],
+				(value) => settings.updateKey('apiEndpoints.openai', value)
+			}
+		/>
+		<Field.Description>
+			Override the default OpenAI API endpoint. Useful for reverse proxies or OpenAI-compatible
+			services. Leave empty to use the official OpenAI API.
+		</Field.Description>
+	</Field.Field>
+</Field.Group>