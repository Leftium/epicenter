--- conflicted
+++ resolved
@@ -1,10 +1,5 @@
 import type { TaggedError } from 'wellcrafted/error';
-<<<<<<< HEAD
-import { isResult, Ok, tryAsync, type Result } from 'wellcrafted/result';
-import type { Argv } from 'yargs';
-=======
 import { isResult, type Result } from 'wellcrafted/result';
->>>>>>> 245b6f78
 import yargs from 'yargs';
 import { walkActions, type WorkspaceExports } from '../core/actions';
 import type { AnyWorkspaceConfig, EpicenterClient } from '../core/workspace';
@@ -91,43 +86,6 @@
 							return yargs;
 						},
 						async (argv) => {
-<<<<<<< HEAD
-							// Handler: execute action directly (action reference is captured in closure)
-							await tryAsync({
-								try: async () => {
-									// Extract input from args (remove yargs metadata)
-									const { _, $0, ...input } = argv;
-
-									// Execute the action (may return Result or raw data)
-									const maybeResult = (await action(input)) as
-										| Result<unknown, TaggedError>
-										| unknown;
-
-									// Extract data and error channels using isResult pattern
-									const outputChannel = isResult(maybeResult)
-										? maybeResult.data
-										: maybeResult;
-									const errorChannel = isResult(maybeResult)
-										? (maybeResult.error as TaggedError)
-										: undefined;
-
-									// Handle error case
-									if (errorChannel) {
-										console.error('❌ Error:', errorChannel.message);
-										process.exit(1);
-									}
-
-									// Handle success
-									console.log('✅ Success:');
-									console.log(JSON.stringify(outputChannel, null, 2));
-								},
-								catch: (error) => {
-									console.error('❌ Unexpected error:', error);
-									process.exit(1);
-									return Ok(undefined); // never reached due to process.exit
-								},
-							});
-=======
 							try {
 								const { _, $0, ...input } = argv;
 								const maybeResult = (await action(input)) as
@@ -152,7 +110,6 @@
 								console.error('❌ Unexpected error:', error);
 								process.exit(1);
 							}
->>>>>>> 245b6f78
 						},
 					);
 				}
@@ -162,18 +119,6 @@
 		);
 	}
 
-<<<<<<< HEAD
-	// Parse and execute the command
-	// Client remains active throughout command execution
-	await tryAsync({
-		try: () => cli.parse(),
-		catch: () => Ok(undefined), // Let any error pass, cleanup still happens
-	});
-	// Cleanup always runs (equivalent to finally)
-	process.off('SIGINT', cleanup);
-	process.off('SIGTERM', cleanup);
-	await client.destroy();
-=======
 	return {
 		async run(argv: string[]) {
 			const cleanup = async () => {
@@ -192,5 +137,4 @@
 			}
 		},
 	};
->>>>>>> 245b6f78
 }