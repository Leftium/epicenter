import {
	DateWithTimezone,
	date,
	defineMutation,
	defineWorkspace,
	generateId,
	id,
<<<<<<< HEAD
=======
	markdownProvider,
	sqliteProvider,
>>>>>>> 19924787
	text,
} from '@epicenter/hq';
import { markdownIndex } from '@epicenter/hq/indexes/markdown';
import { sqliteIndex } from '@epicenter/hq/indexes/sqlite';
import { setupPersistence } from '@epicenter/hq/providers';
import { type } from 'arktype';
import { extractErrorMessage } from 'wellcrafted/error';
import { Err, Ok, tryAsync } from 'wellcrafted/result';

/**
 * Whispering workspace
 * Manages quick voice transcriptions with minimal schema
 */
export const whispering = defineWorkspace({
	id: 'whispering',

	tables: {
		entries: {
			id: id(),
			content: text(),
			date: date(),
		},
	},

	providers: {
		persistence: setupPersistence,
		sqlite: (c) => sqliteProvider(c),
		markdown: (c) => markdownProvider(c),
	},

	exports: ({ tables, providers }) => {
		/**
		 * Determine timezone based on date
		 * - >= 2025-05-25: America/Los_Angeles
		 * - Between May 2024 and August 2024: America/Los_Angeles
		 * - Otherwise: America/New_York
		 */
		function determineTimezone(date: Date): string {
			const year = date.getFullYear();
			const month = date.getMonth();

			if (year > 2025 || (year === 2025 && month >= 4)) {
				if (year === 2025 && month === 4 && date.getDate() >= 25) {
					return 'America/Los_Angeles';
				}
				if (year === 2025 && month > 4) {
					return 'America/Los_Angeles';
				}
				if (year > 2025) {
					return 'America/Los_Angeles';
				}
			}

			if (year === 2024 && month >= 4 && month <= 7) {
				return 'America/Los_Angeles';
			}

			return 'America/New_York';
		}

		return {
			...tables.entries,
			pullToMarkdown: providers.markdown.pullToMarkdown,
			pushFromMarkdown: providers.markdown.pushFromMarkdown,
			pullToSqlite: providers.sqlite.pullToSqlite,
			pushFromSqlite: providers.sqlite.pushFromSqlite,

			/**
			 * Migrate entries from quick-add.md format
			 *
			 * Parses lines in format: "2024-09-13T04:48:58.956Z Content text here"
			 * Each line starts with an ISO 8601 timestamp followed by content.
			 */
			migrateFromQuickAdd: defineMutation({
				input: type({
					sourcePath: 'string',
					'dryRun?': 'boolean',
				}),
				handler: async ({ sourcePath, dryRun = false }) => {
					const { data: fileContent, error: readError } = await tryAsync({
						try: () => Bun.file(sourcePath).text(),
						catch: (error) =>
							Err({
								message: 'Failed to read source file',
								context: {
									sourcePath,
									error: extractErrorMessage(error),
								},
							}),
					});

					if (readError) return Err(readError);

					const lines = fileContent.split('\n');
					const stats = {
						total: 0,
						success: 0,
						skipped: 0,
						errors: [] as Array<{ line: number; error: string }>,
					};

					const linesToKeep: string[] = [];
					const timestampPattern =
						/^(\d{4}-\d{2}-\d{2}T\d{2}:\d{2}:\d{2}\.\d{3}Z)\s+(.*)$/;

					for (let i = 0; i < lines.length; i++) {
						const line = lines[i];
						const lineNumber = i + 1;

						if (!line.trim()) {
							stats.skipped++;
							linesToKeep.push(line);
							continue;
						}

						stats.total++;

						const match = line.match(timestampPattern);
						if (!match) {
							stats.errors.push({
								line: lineNumber,
								error: 'Line does not match timestamp pattern',
							});
							linesToKeep.push(line);
							continue;
						}

						const [, timestampStr, content] = match;
						const date = new Date(timestampStr);

						if (Number.isNaN(date.getTime())) {
							stats.errors.push({
								line: lineNumber,
								error: 'Invalid timestamp',
							});
							linesToKeep.push(line);
							continue;
						}

						const timezone = determineTimezone(date);
						const entry = {
							id: generateId(),
							content: content.trim(),
							date: DateWithTimezone({ date, timezone }).toJSON(),
						};

						if (!dryRun) {
							tables.entries.upsert(entry);
						}

						stats.success++;
					}

					if (!dryRun && stats.success > 0) {
						const { error: writeError } = await tryAsync({
							try: async () => {
								await Bun.write(sourcePath, linesToKeep.join('\n'));
							},
							catch: (error) =>
								Err({
									message: 'Failed to write back to source file',
									context: {
										sourcePath,
										error: extractErrorMessage(error),
									},
								}),
						});

						if (writeError) {
							console.log(
								'\n⚠️  Warning: Migration succeeded but failed to clean up source file',
							);
							console.log(`   ${extractErrorMessage(writeError)}`);
						} else {
							console.log(
								`\n🗑️  Removed ${stats.success} successfully migrated lines from source file`,
							);
						}
					}

					console.log('\n📊 Migration Statistics:');
					console.log(`  ✅ Success: ${stats.success}`);
					console.log(`  ⏭️  Skipped (empty lines): ${stats.skipped}`);
					console.log(`  ❌ Errors: ${stats.errors.length}`);

					if (stats.errors.length > 0) {
						console.log('\n❌ Errors:');
						for (const { line, error } of stats.errors.slice(0, 10)) {
							console.log(`  Line ${line}: ${error}`);
						}
						if (stats.errors.length > 10) {
							console.log(`  ... and ${stats.errors.length - 10} more`);
						}
					}

					return Ok({
						total: stats.total,
						success: stats.success,
						skipped: stats.skipped,
						errorCount: stats.errors.length,
						errors: stats.errors,
					});
				},
			}),
		};
	},
});<|MERGE_RESOLUTION|>--- conflicted
+++ resolved
@@ -5,15 +5,10 @@
 	defineWorkspace,
 	generateId,
 	id,
-<<<<<<< HEAD
-=======
 	markdownProvider,
 	sqliteProvider,
->>>>>>> 19924787
 	text,
 } from '@epicenter/hq';
-import { markdownIndex } from '@epicenter/hq/indexes/markdown';
-import { sqliteIndex } from '@epicenter/hq/indexes/sqlite';
 import { setupPersistence } from '@epicenter/hq/providers';
 import { type } from 'arktype';
 import { extractErrorMessage } from 'wellcrafted/error';
