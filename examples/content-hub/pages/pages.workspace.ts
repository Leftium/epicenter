import { readdir } from 'node:fs/promises';
import { join } from 'node:path';
import {
	DateWithTimezone,
	date,
	defineMutation,
	defineWorkspace,
	generateId,
	id,
<<<<<<< HEAD
	select,
=======
	markdownProvider,
	select,
	sqliteProvider,
>>>>>>> 19924787
	tags,
	text,
} from '@epicenter/hq';
import { markdownIndex, readMarkdownFile } from '@epicenter/hq/indexes/markdown';
import { sqliteIndex } from '@epicenter/hq/indexes/sqlite';
import { setupPersistence } from '@epicenter/hq/providers';
import { type } from 'arktype';
import { extractErrorMessage } from 'wellcrafted/error';
import { Err, Ok, tryAsync } from 'wellcrafted/result';

/**
 * Pages workspace
 * Manages page content with rich metadata (blogs, articles, guides, tutorials, news)
 */
export const pages = defineWorkspace({
	id: 'pages',

	tables: {
		pages: {
			// Core fields
			id: id(),
			title: text(),
			content: text(),
			subtitle: text({ nullable: true }),

			// Timestamps with timezone support
			created_at: date({ nullable: true }),
			updated_at: date({ nullable: true }),
			date: date({ nullable: true }),
			timezone: text({ nullable: true }),

			// Status tracking
			status: select({
				options: [
					'Needs Scaffolding',
					'Needs Polishing',
					'Backlog',
					'Draft',
					'Published',
					'Archived',
				],
				nullable: true,
			}),
			status_transcripts_complete: select({
				options: ['TRUE', 'FALSE'],
				nullable: true,
			}),

			// Categorization (tags allows multiple values)
			type: tags({
				options: [
					// Folder-based categories
					'_misc',
					'_family_and_carrie_journal',
					'_frontend_coding_tips',
					'_functional_journal',
					'_gap_thesis',
					'_janktable_revamp',
					'_video_comments',
					'_video_excerpts',
					'_yale_meals',
					'_yale_tales',
					'_Epicenter_Progress',
					'_my_favorite_foods',
					'_notable_yale_alumni',
					'_misc_false',
					// Content types
					'blog',
					'article',
					'guide',
					'tutorial',
					'news',
				],
				nullable: true,
			}),

			tags: tags({
				// options: [
				// 	'Yale',
				// 	'Advice/Original',
				// 	'Epicenter',
				// 	'YC',
				// 	'College Students',
				// 	'High School Students',
				// 	'Coding',
				// 	'Productivity',
				// 	'Ethics',
				// 	'Writing',
				// 	'Tech',
				// 	'Lifestyle',
				// 	'Business',
				// 	'Education',
				// 	'Entertainment',
				// ],
				nullable: true,
			}),

			// Publishing metadata
			url: text({ nullable: true }),
			visibility: select({
				options: ['public', 'private', 'unlisted'],
				nullable: true,
			}),
			resonance: text({ nullable: true }),
		},
	},

	providers: {
		persistence: setupPersistence,
		sqlite: (c) => sqliteProvider(c),
		markdown: (c) => markdownProvider(c),
	},

	exports: ({ tables, providers }) => {
		/**
		 * Transform ISO 8601 date string with timezone to DateWithTimezone format
		 * Only transforms if BOTH isoDate AND timezone are provided (no defaults)
		 */
		function transformDate(
			isoDate: string | undefined,
			timezone: string | undefined,
		): string | null {
			if (!isoDate || !timezone) return null;

			try {
				const date = new Date(isoDate);
				if (Number.isNaN(date.getTime())) return null;

				return DateWithTimezone({ date, timezone }).toJSON();
			} catch {
				return null;
			}
		}

		return {
			...tables.pages,
			pullToMarkdown: providers.markdown.pullToMarkdown,
			pushFromMarkdown: providers.markdown.pushFromMarkdown,
			pullToSqlite: providers.sqlite.pullToSqlite,
			pushFromSqlite: providers.sqlite.pushFromSqlite,

			/**
			 * Migrate pages from EpicenterHQ format
			 *
			 * Reads markdown files from the specified directory, parses frontmatter,
			 * transforms dates with timezone, and inserts into the database.
			 */
			migrateFromEpicenterMd: defineMutation({
				input: type({
					sourcePath: 'string',
					'dryRun?': 'boolean',
				}),
				handler: async ({ sourcePath, dryRun = false }) => {
					const { data: files, error: readError } = await tryAsync({
						try: () => readdir(sourcePath, { recursive: true }),
						catch: (error) =>
							Err({
								message: 'Failed to read source directory',
								context: {
									sourcePath,
									error: extractErrorMessage(error),
								},
							}),
					});

					if (readError) return Err(readError);

					const markdownFiles = files
						.filter((file) => file.endsWith('.md'))
						.map((file) => join(sourcePath, file));

					console.log(`📂 Found ${markdownFiles.length} markdown files`);

					const stats = {
						total: 0,
						success: 0,
						errors: [] as Array<{ file: string; error: string }>,
					};

					for (const file of markdownFiles) {
						stats.total++;

						const parseResult = await readMarkdownFile(file);

						if (parseResult.error) {
							stats.errors.push({
								file,
								error: extractErrorMessage(parseResult.error),
							});
							continue;
						}

						const { data: frontmatter, body } = parseResult.data;
						const timezone = frontmatter.timezone as string | undefined;

						const page = {
							id: (frontmatter.id as string) || generateId(),
							title: (frontmatter.title as string) || 'Untitled',
							content:
								body ||
								(frontmatter.content_draft as string) ||
								(frontmatter.content as string) ||
								'',
							subtitle: (frontmatter.subtitle as string | null) || null,
							created_at: transformDate(
								frontmatter.created_at as string | undefined,
								timezone,
							),
							updated_at: transformDate(
								frontmatter.updated_at as string | undefined,
								timezone,
							),
							date: transformDate(
								frontmatter.date as string | undefined,
								timezone,
							),
							timezone: timezone || null,
							status: (frontmatter.status as string | null) || null,
							status_transcripts_complete:
								(frontmatter.status_transcripts_complete as string | null) ||
								null,
							type:
								Array.isArray(frontmatter.type) && frontmatter.type.length > 0
									? (frontmatter.type as string[])
									: null,
							tags:
								Array.isArray(frontmatter.tags) && frontmatter.tags.length > 0
									? (frontmatter.tags as string[])
									: Array.isArray(frontmatter.on) && frontmatter.on.length > 0
										? (frontmatter.on as string[])
										: null,
							url: (frontmatter.url as string | null) || null,
							visibility: (frontmatter.visibility as string | null) || null,
							resonance: (frontmatter.resonance as string | null) || null,
						};

						if (!dryRun) {
							tables.pages.upsert(page);
						}

						stats.success++;
					}

					console.log('\n📊 Migration Statistics:');
					console.log(`  ✅ Success: ${stats.success}`);
					console.log(`  ❌ Errors: ${stats.errors.length}`);

					if (stats.errors.length > 0) {
						console.log('\n⚠️  Errors:');
						for (const { file, error } of stats.errors.slice(0, 10)) {
							console.log(`  - ${file}: ${error}`);
						}
						if (stats.errors.length > 10) {
							console.log(`  ... and ${stats.errors.length - 10} more`);
						}
					}

					return Ok({
						total: stats.total,
						success: stats.success,
						errorCount: stats.errors.length,
						errors: stats.errors,
					});
				},
			}),
		};
	},
});<|MERGE_RESOLUTION|>--- conflicted
+++ resolved
@@ -7,18 +7,13 @@
 	defineWorkspace,
 	generateId,
 	id,
-<<<<<<< HEAD
-	select,
-=======
 	markdownProvider,
 	select,
 	sqliteProvider,
->>>>>>> 19924787
 	tags,
 	text,
 } from '@epicenter/hq';
-import { markdownIndex, readMarkdownFile } from '@epicenter/hq/indexes/markdown';
-import { sqliteIndex } from '@epicenter/hq/indexes/sqlite';
+import { readMarkdownFile } from '@epicenter/hq/indexes/markdown';
 import { setupPersistence } from '@epicenter/hq/providers';
 import { type } from 'arktype';
 import { extractErrorMessage } from 'wellcrafted/error';
