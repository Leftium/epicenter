import { afterEach, beforeEach, describe, expect, test } from 'bun:test';
import path from 'node:path';
import { type } from 'arktype';
import { eq } from 'drizzle-orm';
import { Ok } from 'wellcrafted/result';
import { sqliteProvider } from '../providers/sqlite';
import { defineMutation, defineQuery } from './actions';
import { id, integer, text } from './schema';
<<<<<<< HEAD
import { defineProviderExports } from './provider.shared';
import { createWorkspaceClient, defineWorkspace } from './workspace';
=======
import { defineWorkspace } from './workspace';
import { createClient } from './workspace/client.node';
>>>>>>> 245b6f78

/**
 * Test suite for workspace initialization with topological sort
 * Tests various dependency scenarios to ensure correct initialization order
 */
describe('createClient - Topological Sort', () => {
	/**
	 * Track initialization order to verify topological sorting
	 */
	const initOrder: string[] = [];

	test('linear dependency chain: A -> B -> C', async () => {
		initOrder.length = 0;

		// Create workspaces: C depends on B, B depends on A
		const workspaceA = defineWorkspace({
			id: 'workspace-a',
			tables: {
				items: {
					id: id(),
					name: text(),
				},
			},
			providers: {
				tracker: () => {
					initOrder.push('workspace-a');
					return defineProviderExports({});
				},
			},
			exports: () => ({}),
		});
		const workspaceB = defineWorkspace({
			id: 'workspace-b',
			dependencies: [workspaceA],
			tables: {
				items: {
					id: id(),
					name: text(),
				},
			},
			providers: {
				tracker: () => {
					initOrder.push('workspace-b');
					return defineProviderExports({});
				},
			},
			exports: () => ({}),
		});

		// Flat dependency resolution: C must declare ALL transitive dependencies
		// C depends on B (direct), and A (transitive through B)
		const workspaceC = defineWorkspace({
			id: 'workspace-c',
			dependencies: [workspaceA, workspaceB], // Hoisted/flat dependencies
			tables: {
				items: {
					id: id(),
					name: text(),
				},
			},
			providers: {
				tracker: () => {
					initOrder.push('workspace-c');
					return defineProviderExports({});
				},
			},
			exports: () => ({}),
		});

		// Initialize workspace C
		await createClient(workspaceC);

		// Verify initialization order: A -> B -> C
		expect(initOrder).toEqual(['workspace-a', 'workspace-b', 'workspace-c']);
	});

	test('diamond dependency: C depends on A and B, both depend on D', async () => {
		initOrder.length = 0;

		// Create diamond dependency structure
		// D is the base, A and B depend on D, C depends on both A and B
		const workspaceD = defineWorkspace({
			id: 'workspace-d',
			tables: {
				items: {
					id: id(),
					name: text(),
				},
			},
			providers: {
				tracker: () => {
					initOrder.push('workspace-d');
					return defineProviderExports({});
				},
			},
			exports: () => ({}),
		});
		const workspaceA = defineWorkspace({
			id: 'workspace-a',
			dependencies: [workspaceD],
			tables: {
				items: {
					id: id(),
					name: text(),
				},
			},
			providers: {
				tracker: () => {
					initOrder.push('workspace-a');
					return defineProviderExports({});
				},
			},
			exports: () => ({}),
		});
		const workspaceB = defineWorkspace({
			id: 'workspace-b',
			dependencies: [workspaceD],
			tables: {
				items: {
					id: id(),
					name: text(),
				},
			},
			providers: {
				tracker: () => {
					initOrder.push('workspace-b');
					return defineProviderExports({});
				},
			},
			exports: () => ({}),
		});

		// Flat dependency resolution: C must declare ALL transitive dependencies
		// C depends on A, B (direct), and D (transitive through A and B)
		const workspaceC = defineWorkspace({
			id: 'workspace-c',
			dependencies: [workspaceD, workspaceA, workspaceB], // All hoisted
			tables: {
				items: {
					id: id(),
					name: text(),
				},
			},
			providers: {
				tracker: () => {
					initOrder.push('workspace-c');
					return defineProviderExports({});
				},
			},
			exports: () => ({}),
		});

		await createClient(workspaceC);

		// D must be initialized first
		expect(initOrder[0]).toBe('workspace-d');

		// A and B can be in any order (both depend only on D)
		expect(initOrder.slice(1, 3)).toContain('workspace-a');
		expect(initOrder.slice(1, 3)).toContain('workspace-b');

		// C must be initialized last
		expect(initOrder[3]).toBe('workspace-c');
	});

	test('multiple independent workspaces', async () => {
		initOrder.length = 0;

		// Create three independent workspaces (no dependencies)
		const workspaceX = defineWorkspace({
			id: 'workspace-x',
			tables: {
				items: {
					id: id(),
					name: text(),
				},
			},
			providers: {
				tracker: () => {
					initOrder.push('workspace-x');
					return defineProviderExports({});
				},
			},
			exports: () => ({}),
		});
		const workspaceY = defineWorkspace({
			id: 'workspace-y',
			tables: {
				items: {
					id: id(),
					name: text(),
				},
			},
			providers: {
				tracker: () => {
					initOrder.push('workspace-y');
					return defineProviderExports({});
				},
			},
			exports: () => ({}),
		});
		const workspaceZ = defineWorkspace({
			id: 'workspace-z',
			dependencies: [workspaceX, workspaceY],
			tables: {
				items: {
					id: id(),
					name: text(),
				},
			},
			providers: {
				tracker: () => {
					initOrder.push('workspace-z');
					return defineProviderExports({});
				},
			},
			exports: () => ({}),
		});

		await createClient(workspaceZ);

		// X and Y can be in any order (both have no dependencies)
		expect(initOrder.slice(0, 2)).toContain('workspace-x');
		expect(initOrder.slice(0, 2)).toContain('workspace-y');

		// Z must be initialized last
		expect(initOrder[2]).toBe('workspace-z');
	});

	test('circular dependency detection', async () => {
		// Create circular dependency: A -> B -> A
		const workspaceA: any = {
			id: 'workspace-a',
			tables: {
				items: {
					id: id(),
					name: text(),
				},
			},
			providers: {},
			exports: () => ({}),
		};

		const workspaceB: any = {
			id: 'workspace-b',
			dependencies: [workspaceA],
			tables: {
				items: {
					id: id(),
					name: text(),
				},
			},
			providers: {},
			exports: () => ({}),
		};

		// Create circular reference
		workspaceA.dependencies = [workspaceB];

		// Should throw error about circular dependency
		expect(() => createClient(workspaceA)).toThrow(/Circular dependency/);
	});

	test('complex dependency graph with multiple levels', async () => {
		initOrder.length = 0;

		// Create a more complex dependency structure:
		//       F
		//      / \
		//     D   E
		//     |\ /|
		//     | X |
		//     |/ \|
		//     B   C
		//      \ /
		//       A

		const workspaceA = defineWorkspace({
			id: 'workspace-a',
			tables: {
				items: {
					id: id(),
					name: text(),
				},
			},
			providers: {
				tracker: () => {
					initOrder.push('workspace-a');
					return defineProviderExports({});
				},
			},
			exports: () => ({}),
		});
		const workspaceB = defineWorkspace({
			id: 'workspace-b',
			dependencies: [workspaceA],
			tables: {
				items: {
					id: id(),
					name: text(),
				},
			},
			providers: {
				tracker: () => {
					initOrder.push('workspace-b');
					return defineProviderExports({});
				},
			},
			exports: () => ({}),
		});
		const workspaceC = defineWorkspace({
			id: 'workspace-c',
			dependencies: [workspaceA],
			tables: {
				items: {
					id: id(),
					name: text(),
				},
			},
			providers: {
				tracker: () => {
					initOrder.push('workspace-c');
					return defineProviderExports({});
				},
			},
			exports: () => ({}),
		});
		const workspaceD = defineWorkspace({
			id: 'workspace-d',
			dependencies: [workspaceA, workspaceB, workspaceC],
			tables: {
				items: {
					id: id(),
					name: text(),
				},
			},
			providers: {
				tracker: () => {
					initOrder.push('workspace-d');
					return defineProviderExports({});
				},
			},
			exports: () => ({}),
		});
		const workspaceE = defineWorkspace({
			id: 'workspace-e',
			dependencies: [workspaceA, workspaceB, workspaceC],
			tables: {
				items: {
					id: id(),
					name: text(),
				},
			},
			providers: {
				tracker: () => {
					initOrder.push('workspace-e');
					return defineProviderExports({});
				},
			},
			exports: () => ({}),
		});

		// F must declare ALL transitive dependencies (flat resolution)
		const workspaceF = defineWorkspace({
			id: 'workspace-f',
			dependencies: [
				workspaceA,
				workspaceB,
				workspaceC,
				workspaceD,
				workspaceE,
			],
			tables: {
				items: {
					id: id(),
					name: text(),
				},
			},
			providers: {
				tracker: () => {
					initOrder.push('workspace-f');
					return defineProviderExports({});
				},
			},
			exports: () => ({}),
		});

		await createClient(workspaceF);

		// A must be first (no dependencies)
		expect(initOrder[0]).toBe('workspace-a');

		// B and C can be in any order (both depend only on A)
		const aIndex = initOrder.indexOf('workspace-a');
		const bIndex = initOrder.indexOf('workspace-b');
		const cIndex = initOrder.indexOf('workspace-c');
		expect(bIndex).toBeGreaterThan(aIndex);
		expect(cIndex).toBeGreaterThan(aIndex);

		// D and E must come after both B and C
		const dIndex = initOrder.indexOf('workspace-d');
		const eIndex = initOrder.indexOf('workspace-e');
		expect(dIndex).toBeGreaterThan(bIndex);
		expect(dIndex).toBeGreaterThan(cIndex);
		expect(eIndex).toBeGreaterThan(bIndex);
		expect(eIndex).toBeGreaterThan(cIndex);

		// F must be last (depends on D and E)
		const fIndex = initOrder.indexOf('workspace-f');
		expect(fIndex).toBeGreaterThan(dIndex);
		expect(fIndex).toBeGreaterThan(eIndex);
		expect(fIndex).toBe(initOrder.length - 1);
	});

	test('workspace can access initialized dependencies', async () => {
		// Create workspace A that exposes an action
		const workspaceA = defineWorkspace({
			id: 'workspace-a',
			tables: {
				items: {
					id: id(),
					name: text(),
				},
			},
			providers: {},
			exports: () => ({
				getValue: defineQuery({
					handler: () => {
						return Ok('value-from-a');
					},
				}),
			}),
		});

		// Create workspace B that depends on A and uses its action
		const workspaceB = defineWorkspace({
			id: 'workspace-b',
			dependencies: [workspaceA],
			tables: {
				items: {
					id: id(),
					name: text(),
				},
			},
			providers: {},
			exports: ({ workspaces }) => ({
				getValueFromA: defineQuery({
					handler: async () => {
						// Access workspace A's action
						const result = await workspaces['workspace-a'].getValue();
						return result;
					},
				}),
			}),
		});

		await using client = await createClient(workspaceB);

		// Verify that B can call A's action
		const result = await client.getValueFromA();
		expect(result.data).toBe('value-from-a');
	});

	test('createClient(workspace) returns only the specified workspace', async () => {
		const workspaceA = defineWorkspace({
			id: 'a',
			tables: {
				items: {
					id: id(),
					name: text(),
				},
			},
			providers: {},
			exports: () => ({
				getValueFromA: defineQuery({
					handler: () => Ok('value-from-a'),
				}),
			}),
		});

		const workspaceB = defineWorkspace({
			id: 'b',
			dependencies: [workspaceA],
			tables: {
				items: {
					id: id(),
					name: text(),
				},
			},
			providers: {},
			exports: ({ workspaces }) => ({
				getValueFromB: defineQuery({
					handler: () => Ok('value-from-b'),
				}),
				callA: defineQuery({
					handler: async () => workspaces.a.getValueFromA(),
				}),
			}),
		});

		await using client = await createClient(workspaceB);

		// createClient(workspace) returns workspace B's actions
		expect(client.getValueFromB).toBeDefined();
		expect(typeof client.getValueFromB).toBe('function');
		expect(client.callA).toBeDefined();

		// All workspaces are initialized, but createClient(workspace) only returns B's client
		// Dependency workspace A is not accessible on this return value
		expect((client as any).workspaceA).toBeUndefined();

		// B can call A's actions internally via workspaces parameter
		const result = await client.callA();
		expect(result.data).toBe('value-from-a');
	});

	test('createClient(workspace) with multiple dependencies returns only specified workspace', async () => {
		const workspaceA = defineWorkspace({
			id: 'a',
			tables: {
				items: {
					id: id(),
					name: text(),
				},
			},
			providers: {},
			exports: () => ({
				getValue: defineQuery({
					handler: () => Ok('value-from-a'),
				}),
			}),
		});

		const workspaceB = defineWorkspace({
			id: 'b',
			tables: {
				items: {
					id: id(),
					name: text(),
				},
			},
			providers: {},
			exports: () => ({
				getValue: defineQuery({
					handler: () => Ok('value-from-b'),
				}),
			}),
		});

		const workspaceC = defineWorkspace({
			id: 'c',
			dependencies: [workspaceA, workspaceB],
			tables: {
				items: {
					id: id(),
					name: text(),
				},
			},
			providers: {},
			exports: ({ workspaces }) => ({
				getValue: defineQuery({
					handler: () => Ok('value-from-c'),
				}),
				getFromA: defineQuery({
					handler: async () => workspaces.a.getValue(),
				}),
				getFromB: defineQuery({
					handler: async () => workspaces.b.getValue(),
				}),
			}),
		});

		await using client = await createClient(workspaceC);

		// createClient(workspace) returns only C's actions
		expect(client.getValue).toBeDefined();
		expect(client.getFromA).toBeDefined();
		expect(client.getFromB).toBeDefined();

		// All workspaces are initialized, but createClient(workspace) only returns C's client
		// A and B are not accessible on this return value
		expect((client as any).workspaceA).toBeUndefined();
		expect((client as any).workspaceB).toBeUndefined();

		// C can access A and B internally via workspaces parameter
		const resultA = await client.getFromA();
		expect(resultA.data).toBe('value-from-a');

		const resultB = await client.getFromB();
		expect(resultB.data).toBe('value-from-b');
	});
});

/**
 * Test suite for workspace action handlers
 * Tests actions directly without CLI layer
 */
describe('Workspace Action Handlers', () => {
	const TEST_DIR = path.join(import.meta.dir, '.data/action-handler-test');
	const _TEST_DB = path.join(TEST_DIR, 'test.db');
	const TEST_MARKDOWN = path.join(TEST_DIR, 'content');

	// Define a test workspace with CRUD operations
	const postsWorkspace = defineWorkspace({
		id: 'posts-test',

		tables: {
			posts: {
				id: id(),
				title: text(),
				content: text({ nullable: true }),
				category: text(),
				views: integer({ default: 0 }),
			},
		},

		providers: {
			sqlite: (c) => sqliteProvider(c),
		},

		exports: ({ tables, providers }) => {
			return {
				listPosts: defineQuery({
					handler: async () => {
						const posts = await providers.sqlite.db
							.select()
							.from(providers.sqlite.posts);
						return Ok(posts);
					},
				}),

				getPost: defineQuery({
					input: type({ id: 'string' }),
					handler: async ({ id }) => {
						const post = await providers.sqlite.db
							.select()
							.from(providers.sqlite.posts)
							.where(eq(providers.sqlite.posts.id, id));
						return Ok(post);
					},
				}),

				createPost: defineMutation({
					input: type({
						title: 'string',
						content: 'string?',
						category: 'string',
					}),
					handler: async ({ title, content, category }) => {
						const { generateId } = require('../index.node');
						const post = {
							id: generateId(),
							title,
							content: content ?? null,
							category,
							views: 0,
						};
						tables.posts.upsert(post);
						return Ok(post);
					},
				}),

				updateViews: defineMutation({
					input: type({
						id: 'string',
						views: 'number',
					}),
					handler: async ({ id, views }) => {
						const result = tables.posts.get({ id });
						if (result.status !== 'valid') {
							return Ok(null);
						}
						tables.posts.update({ id, views });
						const updatedResult = tables.posts.get({ id });
						if (updatedResult.status !== 'valid') {
							return Ok(null);
						}
						return Ok(updatedResult.row.toJSON());
					},
				}),
			};
		},
	});

	beforeEach(async () => {
		const { existsSync } = await import('node:fs');
		const { mkdir, rm } = await import('node:fs/promises');
		// Clean up test data
		if (existsSync(TEST_DIR)) {
			await rm(TEST_DIR, { recursive: true, force: true });
		}
		await mkdir(TEST_DIR, { recursive: true });
		await mkdir(TEST_MARKDOWN, { recursive: true });
	});

	afterEach(async () => {
		const { existsSync } = await import('node:fs');
		const { rm } = await import('node:fs/promises');
		// Clean up test data
		if (existsSync(TEST_DIR)) {
			await rm(TEST_DIR, { recursive: true, force: true });
		}
	});

	test('createPost mutation creates a post', async () => {
		await using client = await createClient(postsWorkspace, {
			projectDir: TEST_DIR,
		});

		const result = await client.createPost({
			title: 'Test Post',
			content: 'Test content',
			category: 'tech',
		});

		expect(result.error).toBeNull();
		expect(result.data?.title).toBe('Test Post');
		expect(result.data?.content).toBe('Test content');
		expect(result.data?.category).toBe('tech');
		expect(result.data?.views).toBe(0);
		expect(result.data?.id).toBeDefined();
	});

	test('listPosts query returns created posts', async () => {
		await using client = await createClient(postsWorkspace, {
			projectDir: TEST_DIR,
		});

		// Create a post first
		await client.createPost({
			title: 'Query Test',
			category: 'tech',
		});

		// Wait for providers to sync
		await new Promise((resolve) => setTimeout(resolve, 200));

		// List all posts
		const result = await client.listPosts({});

		expect(result.error).toBeNull();
		expect(result.data).toBeDefined();
		expect(Array.isArray(result.data)).toBe(true);
		expect(result.data?.length).toBe(1);
		expect(result.data?.[0]?.title).toBe('Query Test');
	});

	test('getPost query retrieves specific post', async () => {
		await using client = await createClient(postsWorkspace, {
			projectDir: TEST_DIR,
		});

		// Create a post
		const createResult = await client.createPost({
			title: 'Specific Post',
			category: 'tech',
		});

		expect(createResult.data).toBeDefined();
		const postId = createResult.data?.id;

		// Wait for providers to sync
		await new Promise((resolve) => setTimeout(resolve, 200));

		// Get the specific post
		const result = await client.getPost({ id: postId });

		expect(result.error).toBeNull();
		expect(result.data).toBeDefined();
		expect(Array.isArray(result.data)).toBe(true);
		expect(result.data?.length).toBe(1);
		expect(result.data?.[0]?.id).toBe(postId);
		expect(result.data?.[0]?.title).toBe('Specific Post');
	});

	test('updateViews mutation updates post view count', async () => {
		await using client = await createClient(postsWorkspace, {
			projectDir: TEST_DIR,
		});

		// Create a post
		const createResult = await client.createPost({
			title: 'Views Test',
			category: 'tech',
		});

		expect(createResult.data).toBeDefined();
		const postId = createResult.data?.id;

		// Update views
		const updateResult = await client.updateViews({
			id: postId,
			views: 42,
		});

		expect(updateResult.error).toBeNull();
		expect(updateResult.data?.views).toBe(42);
	});

	test('updateViews returns null for non-existent post', async () => {
		await using client = await createClient(postsWorkspace, {
			projectDir: TEST_DIR,
		});

		// Try to update views on non-existent post
		const result = await client.updateViews({
			id: 'non-existent-id',
			views: 42,
		});

		expect(result.error).toBeNull();
		expect(result.data).toBeNull();
	});

	test('createPost with optional content field', async () => {
		await using client = await createClient(postsWorkspace, {
			projectDir: TEST_DIR,
		});

		const result = await client.createPost({
			title: 'No Content Post',
			category: 'tech',
		});

		expect(result.error).toBeNull();
		expect(result.data?.title).toBe('No Content Post');
		expect(result.data?.content).toBe(null);
		expect(result.data?.category).toBe('tech');
	});
});<|MERGE_RESOLUTION|>--- conflicted
+++ resolved
@@ -3,16 +3,11 @@
 import { type } from 'arktype';
 import { eq } from 'drizzle-orm';
 import { Ok } from 'wellcrafted/result';
-import { sqliteProvider } from '../providers/sqlite';
+import { sqliteProvider } from '../indexes/sqlite';
 import { defineMutation, defineQuery } from './actions';
 import { id, integer, text } from './schema';
-<<<<<<< HEAD
-import { defineProviderExports } from './provider.shared';
-import { createWorkspaceClient, defineWorkspace } from './workspace';
-=======
 import { defineWorkspace } from './workspace';
 import { createClient } from './workspace/client.node';
->>>>>>> 245b6f78
 
 /**
  * Test suite for workspace initialization with topological sort
@@ -37,9 +32,8 @@
 				},
 			},
 			providers: {
-				tracker: () => {
+				tracker: ({ ydoc }) => {
 					initOrder.push('workspace-a');
-					return defineProviderExports({});
 				},
 			},
 			exports: () => ({}),
@@ -54,9 +48,8 @@
 				},
 			},
 			providers: {
-				tracker: () => {
+				tracker: ({ ydoc }) => {
 					initOrder.push('workspace-b');
-					return defineProviderExports({});
 				},
 			},
 			exports: () => ({}),
@@ -74,9 +67,8 @@
 				},
 			},
 			providers: {
-				tracker: () => {
+				tracker: ({ ydoc }) => {
 					initOrder.push('workspace-c');
-					return defineProviderExports({});
 				},
 			},
 			exports: () => ({}),
@@ -103,9 +95,8 @@
 				},
 			},
 			providers: {
-				tracker: () => {
+				tracker: ({ ydoc }) => {
 					initOrder.push('workspace-d');
-					return defineProviderExports({});
 				},
 			},
 			exports: () => ({}),
@@ -120,9 +111,8 @@
 				},
 			},
 			providers: {
-				tracker: () => {
+				tracker: ({ ydoc }) => {
 					initOrder.push('workspace-a');
-					return defineProviderExports({});
 				},
 			},
 			exports: () => ({}),
@@ -137,9 +127,8 @@
 				},
 			},
 			providers: {
-				tracker: () => {
+				tracker: ({ ydoc }) => {
 					initOrder.push('workspace-b');
-					return defineProviderExports({});
 				},
 			},
 			exports: () => ({}),
@@ -157,9 +146,8 @@
 				},
 			},
 			providers: {
-				tracker: () => {
+				tracker: ({ ydoc }) => {
 					initOrder.push('workspace-c');
-					return defineProviderExports({});
 				},
 			},
 			exports: () => ({}),
@@ -191,9 +179,8 @@
 				},
 			},
 			providers: {
-				tracker: () => {
+				tracker: ({ ydoc }) => {
 					initOrder.push('workspace-x');
-					return defineProviderExports({});
 				},
 			},
 			exports: () => ({}),
@@ -207,9 +194,8 @@
 				},
 			},
 			providers: {
-				tracker: () => {
+				tracker: ({ ydoc }) => {
 					initOrder.push('workspace-y');
-					return defineProviderExports({});
 				},
 			},
 			exports: () => ({}),
@@ -224,9 +210,8 @@
 				},
 			},
 			providers: {
-				tracker: () => {
+				tracker: ({ ydoc }) => {
 					initOrder.push('workspace-z');
-					return defineProviderExports({});
 				},
 			},
 			exports: () => ({}),
@@ -299,9 +284,8 @@
 				},
 			},
 			providers: {
-				tracker: () => {
+				tracker: ({ ydoc }) => {
 					initOrder.push('workspace-a');
-					return defineProviderExports({});
 				},
 			},
 			exports: () => ({}),
@@ -316,9 +300,8 @@
 				},
 			},
 			providers: {
-				tracker: () => {
+				tracker: ({ ydoc }) => {
 					initOrder.push('workspace-b');
-					return defineProviderExports({});
 				},
 			},
 			exports: () => ({}),
@@ -333,9 +316,8 @@
 				},
 			},
 			providers: {
-				tracker: () => {
+				tracker: ({ ydoc }) => {
 					initOrder.push('workspace-c');
-					return defineProviderExports({});
 				},
 			},
 			exports: () => ({}),
@@ -350,9 +332,8 @@
 				},
 			},
 			providers: {
-				tracker: () => {
+				tracker: ({ ydoc }) => {
 					initOrder.push('workspace-d');
-					return defineProviderExports({});
 				},
 			},
 			exports: () => ({}),
@@ -367,9 +348,8 @@
 				},
 			},
 			providers: {
-				tracker: () => {
+				tracker: ({ ydoc }) => {
 					initOrder.push('workspace-e');
-					return defineProviderExports({});
 				},
 			},
 			exports: () => ({}),
@@ -392,9 +372,8 @@
 				},
 			},
 			providers: {
-				tracker: () => {
+				tracker: ({ ydoc }) => {
 					initOrder.push('workspace-f');
-					return defineProviderExports({});
 				},
 			},
 			exports: () => ({}),
@@ -747,7 +726,7 @@
 			category: 'tech',
 		});
 
-		// Wait for providers to sync
+		// Wait for indexes to sync
 		await new Promise((resolve) => setTimeout(resolve, 200));
 
 		// List all posts
@@ -774,7 +753,7 @@
 		expect(createResult.data).toBeDefined();
 		const postId = createResult.data?.id;
 
-		// Wait for providers to sync
+		// Wait for indexes to sync
 		await new Promise((resolve) => setTimeout(resolve, 200));
 
 		// Get the specific post
