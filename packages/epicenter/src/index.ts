/**
 * Epicenter: YJS-First Collaborative Workspace System
 *
 * A unified architecture for building self-contained, globally synchronizable workspaces
 * with real-time collaboration via YJS.
 *
 * ## Core Concepts
 *
 * - **YJS Document**: Source of truth (CRDT, collaborative)
 * - **Indexes**: Synchronized snapshots for different query patterns
 * - **Column Schemas**: Pure JSON definitions (no Drizzle builders)
 *
 * ## Data Flow
 *
 * Write to YJS → Indexes auto-sync → Query indexes
 */

// Re-export commonly used Drizzle utilities for querying indexes
export {
	and,
	asc,
	desc,
	eq,
	gt,
	gte,
	inArray,
	isNotNull,
	isNull,
	like,
	lt,
	lte,
	ne,
	not,
	or,
	sql,
} from 'drizzle-orm';
export type {
	Action,
	Mutation,
	Query,
	WorkspaceActionMap,
	WorkspaceExports,
} from './core/actions';
// Action helpers
export {
	defineMutation,
	defineQuery,
	defineWorkspaceExports,
	extractActions,
	isAction,
	isMutation,
	isNamespace,
	isQuery,
	walkActions,
} from './core/actions';
export type { Db, TableHelper } from './core/db/core';
// Database utilities
export { createEpicenterDb } from './core/db/core';
export type {
	RowAlreadyExistsError,
	RowNotFoundError,
	YRow,
} from './core/db/table-helper';
export {
	RowAlreadyExistsErr,
	RowNotFoundErr,
} from './core/db/table-helper';
export type { EpicenterClient, EpicenterConfig } from './core/epicenter';
// Epicenter - compose multiple workspaces
export {
	createEpicenterClient,
	defineEpicenter,
	forEachAction,
} from './core/epicenter';
export type {
	EpicenterOperationError,
	IndexError,
	ValidationError,
} from './core/errors';
// Error types
export {
	EpicenterOperationErr,
	IndexErr,
	ValidationErr,
} from './core/errors';
export type {
<<<<<<< HEAD
	EpicenterOperationError,
	IndexError,
	ValidationError,
} from './core/errors';

// Blob storage
export {
	createTableBlobStore,
	createWorkspaceBlobs,
	BlobErr,
	validateFilename,
	getMimeType,
} from './core/blobs';
export type {
	TableBlobStore,
	WorkspaceBlobs,
	BlobData,
	BlobError,
	BlobContext,
} from './core/blobs';

// Server - expose workspaces as REST API and MCP servers
export { createServer } from './server';

// Core types
export type { AbsolutePath } from './core/types';

// Re-export commonly used Drizzle utilities for querying indexes
=======
	Index,
	IndexContext,
	IndexExports,
	WorkspaceIndexMap,
} from './core/indexes';
// Index system
export { defineIndexExports } from './core/indexes';
export type {
	BooleanColumnSchema,
	CellValue,
	ColumnSchema,
	ColumnType,
	DateColumnSchema,
	DateIsoString,
	DateWithTimezoneString,
	Id,
	IdColumnSchema,
	IntegerColumnSchema,
	JsonColumnSchema,
	PartialSerializedRow,
	RealColumnSchema,
	Row,
	SelectColumnSchema,
	SerializedCellValue,
	SerializedRow,
	TableSchema,
	TableValidators,
	TagsColumnSchema,
	TextColumnSchema,
	TimezoneId,
	WorkspaceSchema,
	WorkspaceValidators,
	YtextColumnSchema,
} from './core/schema';
// Column schema system
>>>>>>> a3bcd7d9
export {
	boolean,
	createTableValidators,
	createWorkspaceValidators,
	DATE_WITH_TIMEZONE_STRING_REGEX,
	DateWithTimezone,
	DateWithTimezoneFromString,
	date,
	generateId,
	ISO_DATETIME_REGEX,
	id,
	integer,
	isDateWithTimezone,
	isDateWithTimezoneString,
	isIsoDateTimeString,
	json,
	real,
	select,
	serializeCellValue,
	TIMEZONE_ID_REGEX,
	tags,
	text,
	ytext,
} from './core/schema';
// Core types
export type { AbsolutePath, EpicenterDir, StorageDir } from './core/types';
export type {
	AnyWorkspaceConfig,
	Provider,
	ProviderContext,
	WorkspaceClient,
	WorkspaceConfig,
	WorkspacesToClients,
	WorkspacesToExports,
} from './core/workspace';
// Core workspace definition
// Runtime
export { createWorkspaceClient, defineWorkspace } from './core/workspace';
export type { MarkdownIndexConfig } from './indexes/markdown';
export { markdownIndex } from './indexes/markdown';
// Indexes (implementations)
export { sqliteIndex } from './indexes/sqlite';
// Server - expose workspaces as REST API and MCP servers
export { createServer } from './server';<|MERGE_RESOLUTION|>--- conflicted
+++ resolved
@@ -84,36 +84,6 @@
 	ValidationErr,
 } from './core/errors';
 export type {
-<<<<<<< HEAD
-	EpicenterOperationError,
-	IndexError,
-	ValidationError,
-} from './core/errors';
-
-// Blob storage
-export {
-	createTableBlobStore,
-	createWorkspaceBlobs,
-	BlobErr,
-	validateFilename,
-	getMimeType,
-} from './core/blobs';
-export type {
-	TableBlobStore,
-	WorkspaceBlobs,
-	BlobData,
-	BlobError,
-	BlobContext,
-} from './core/blobs';
-
-// Server - expose workspaces as REST API and MCP servers
-export { createServer } from './server';
-
-// Core types
-export type { AbsolutePath } from './core/types';
-
-// Re-export commonly used Drizzle utilities for querying indexes
-=======
 	Index,
 	IndexContext,
 	IndexExports,
@@ -149,7 +119,6 @@
 	YtextColumnSchema,
 } from './core/schema';
 // Column schema system
->>>>>>> a3bcd7d9
 export {
 	boolean,
 	createTableValidators,
@@ -192,5 +161,22 @@
 export { markdownIndex } from './indexes/markdown';
 // Indexes (implementations)
 export { sqliteIndex } from './indexes/sqlite';
+
+// Blob storage
+export {
+	BlobErr,
+	createTableBlobStore,
+	createWorkspaceBlobs,
+	getMimeType,
+	validateFilename,
+} from './core/blobs';
+export type {
+	BlobContext,
+	BlobData,
+	BlobError,
+	TableBlobStore,
+	WorkspaceBlobs,
+} from './core/blobs';
+
 // Server - expose workspaces as REST API and MCP servers
 export { createServer } from './server';