--- conflicted
+++ resolved
@@ -218,12 +218,9 @@
 		validators: WorkspaceValidators<TWorkspaceSchema>;
 		workspaces: WorkspacesToExports<TDeps>;
 		indexes: TIndexResults;
-<<<<<<< HEAD
 		blobs: WorkspaceBlobs<TWorkspaceSchema>;
-=======
 		storageDir: StorageDir | undefined;
 		epicenterDir: EpicenterDir | undefined;
->>>>>>> a3bcd7d9
 	}) => TExports;
 };
 
