/**
 * Epicenter: YJS-First Collaborative Workspace System
 *
 * A unified architecture for building self-contained, globally synchronizable workspaces
 * with real-time collaboration via YJS.
 *
 * ## Core Concepts
 *
 * - **YJS Document**: Source of truth (CRDT, collaborative)
 * - **Providers**: Extensions that add persistence, sync, and materialized views
 * - **Column Schemas**: Pure JSON definitions (no Drizzle builders)
 *
 * ## Data Flow
 *
<<<<<<< HEAD
 * Write to YJS → Indexes auto-sync → Query indexes
=======
 * Write to YJS → Providers auto-sync → Query materialized views
 *
 * This file contains all platform-agnostic exports shared between
 * browser and Node.js entry points.
>>>>>>> 19924787
 */

// Re-export commonly used Drizzle utilities for querying providers
export {
	and,
	asc,
	desc,
	eq,
	gt,
	gte,
	inArray,
	isNotNull,
	isNull,
	like,
	lt,
	lte,
	ne,
	not,
	or,
	sql,
} from 'drizzle-orm';
export type {
	Action,
	Mutation,
	Query,
	WorkspaceActionMap,
	WorkspaceExports,
} from './core/actions';
// Action helpers
export {
	defineMutation,
	defineQuery,
	defineWorkspaceExports,
	extractActions,
	isAction,
	isMutation,
	isNamespace,
	isQuery,
	walkActions,
} from './core/actions';
<<<<<<< HEAD
export type { Db, TableHelper } from './core/db/core';
=======

export type { Tables, TableHelper } from './core/db/core';

>>>>>>> 19924787
// Database utilities
export { createEpicenterDb } from './core/db/core';

export type {
	DeleteManyResult,
	DeleteResult,
	GetResult,
	RowResult,
	UpdateManyResult,
	UpdateResult,
	YRow,
} from './core/db/table-helper';

// Epicenter types (shared across platforms)
// Note: EpicenterConfig and defineEpicenter are exported from platform-specific
// entry points because they have different type signatures (Node adds storageDir)
export type {
	ActionInfo,
	EpicenterClient,
} from './core/epicenter/client.shared';
export { iterActions } from './core/epicenter/client.shared';

export type {
	EpicenterOperationError,
	IndexError,
	ValidationError,
} from './core/errors';
// Error types
export {
	EpicenterOperationErr,
	IndexErr,
	ValidationErr,
} from './core/errors';
export type {
<<<<<<< HEAD
	Index,
	IndexContext,
	IndexExports,
	WorkspaceIndexMap,
} from './core/indexes';
// Index system
export { defineIndexExports } from './core/indexes';
=======
	Provider,
	ProviderContext,
	ProviderExports,
	WorkspaceProviderMap,
} from './core/provider';

// Provider system
export { defineProviderExports } from './core/provider';

>>>>>>> 19924787
export type {
	BooleanColumnSchema,
	CellValue,
	ColumnSchema,
	ColumnType,
	DateColumnSchema,
	DateIsoString,
	DateWithTimezoneString,
	Id,
	IdColumnSchema,
	IntegerColumnSchema,
	JsonColumnSchema,
	PartialSerializedRow,
	RealColumnSchema,
	Row,
	SelectColumnSchema,
	SerializedCellValue,
	SerializedRow,
	TableSchema,
	TableValidators,
	TagsColumnSchema,
	TextColumnSchema,
	TimezoneId,
	WorkspaceSchema,
	WorkspaceValidators,
	YtextColumnSchema,
} from './core/schema';
// Column schema system
export {
	boolean,
	createTableValidators,
	createWorkspaceValidators,
	DATE_WITH_TIMEZONE_STRING_REGEX,
	DateWithTimezone,
	DateWithTimezoneFromString,
	date,
	generateId,
	ISO_DATETIME_REGEX,
	id,
	integer,
	isDateWithTimezone,
	isDateWithTimezoneString,
	isIsoDateTimeString,
	json,
	real,
	select,
	serializeCellValue,
	TIMEZONE_ID_REGEX,
	tags,
	text,
	ytext,
} from './core/schema';
// Core types
export type { AbsolutePath, EpicenterDir, StorageDir } from './core/types';
export type {
	AnyWorkspaceConfig,
	Provider,
	ProviderContext,
	WorkspaceClient,
	WorkspaceConfig,
	WorkspacesToClients,
	WorkspacesToExports,
} from './core/workspace';
// Core workspace definition
// Runtime
export { createWorkspaceClient, defineWorkspace } from './core/workspace';

// Note: Providers (markdown, sqlite) are NOT re-exported here to avoid bundling
// Node.js-only code in browser builds. Import them directly from subpaths:
<<<<<<< HEAD
//   import { markdownIndex } from '@epicenter/hq/indexes/markdown';
//   import { sqliteIndex } from '@epicenter/hq/indexes/sqlite';

// Blob storage (types and utilities only - creation functions are Node.js-only)
// Note: createTableBlobStore, createWorkspaceBlobs, and createServer are NOT
// re-exported here to avoid bundling Node.js-only code in browser builds.
// Import them directly from the package in Node.js environments.
// IMPORTANT: Import directly from types.ts and utils.ts to avoid the index.ts
// barrel which dynamically imports Node.js-only code.
export { BlobErr } from './core/blobs/types';
export type {
	BlobContext,
	BlobData,
	BlobError,
	BlobErrorCode,
	TableBlobStore,
	WorkspaceBlobs,
} from './core/blobs/types';
export { validateFilename } from './core/blobs/utils';
// Note: BlobStoreContext is only used by createWorkspaceBlobs which is Node-only
=======
//   import { markdownProvider } from '@epicenter/hq/indexes/markdown';
//   import { sqliteProvider } from '@epicenter/hq/indexes/sqlite';
>>>>>>> 19924787
<|MERGE_RESOLUTION|>--- conflicted
+++ resolved
@@ -12,14 +12,10 @@
  *
  * ## Data Flow
  *
-<<<<<<< HEAD
- * Write to YJS → Indexes auto-sync → Query indexes
-=======
  * Write to YJS → Providers auto-sync → Query materialized views
  *
  * This file contains all platform-agnostic exports shared between
  * browser and Node.js entry points.
->>>>>>> 19924787
  */
 
 // Re-export commonly used Drizzle utilities for querying providers
@@ -41,6 +37,7 @@
 	or,
 	sql,
 } from 'drizzle-orm';
+
 export type {
 	Action,
 	Mutation,
@@ -48,6 +45,7 @@
 	WorkspaceActionMap,
 	WorkspaceExports,
 } from './core/actions';
+
 // Action helpers
 export {
 	defineMutation,
@@ -60,13 +58,9 @@
 	isQuery,
 	walkActions,
 } from './core/actions';
-<<<<<<< HEAD
-export type { Db, TableHelper } from './core/db/core';
-=======
 
 export type { Tables, TableHelper } from './core/db/core';
 
->>>>>>> 19924787
 // Database utilities
 export { createEpicenterDb } from './core/db/core';
 
@@ -94,22 +88,15 @@
 	IndexError,
 	ValidationError,
 } from './core/errors';
+
 // Error types
 export {
 	EpicenterOperationErr,
 	IndexErr,
 	ValidationErr,
 } from './core/errors';
+
 export type {
-<<<<<<< HEAD
-	Index,
-	IndexContext,
-	IndexExports,
-	WorkspaceIndexMap,
-} from './core/indexes';
-// Index system
-export { defineIndexExports } from './core/indexes';
-=======
 	Provider,
 	ProviderContext,
 	ProviderExports,
@@ -119,7 +106,6 @@
 // Provider system
 export { defineProviderExports } from './core/provider';
 
->>>>>>> 19924787
 export type {
 	BooleanColumnSchema,
 	CellValue,
@@ -147,6 +133,7 @@
 	WorkspaceValidators,
 	YtextColumnSchema,
 } from './core/schema';
+
 // Column schema system
 export {
 	boolean,
@@ -172,45 +159,23 @@
 	text,
 	ytext,
 } from './core/schema';
+
 // Core types
 export type { AbsolutePath, EpicenterDir, StorageDir } from './core/types';
+
+// Workspace types (shared across platforms)
+export type {
+	WorkspaceClient,
+	WorkspacesToClients,
+} from './core/workspace/client.shared';
 export type {
 	AnyWorkspaceConfig,
-	Provider,
-	ProviderContext,
-	WorkspaceClient,
 	WorkspaceConfig,
-	WorkspacesToClients,
 	WorkspacesToExports,
-} from './core/workspace';
-// Core workspace definition
-// Runtime
-export { createWorkspaceClient, defineWorkspace } from './core/workspace';
+} from './core/workspace/config';
+export { defineWorkspace } from './core/workspace/config';
 
 // Note: Providers (markdown, sqlite) are NOT re-exported here to avoid bundling
 // Node.js-only code in browser builds. Import them directly from subpaths:
-<<<<<<< HEAD
-//   import { markdownIndex } from '@epicenter/hq/indexes/markdown';
-//   import { sqliteIndex } from '@epicenter/hq/indexes/sqlite';
-
-// Blob storage (types and utilities only - creation functions are Node.js-only)
-// Note: createTableBlobStore, createWorkspaceBlobs, and createServer are NOT
-// re-exported here to avoid bundling Node.js-only code in browser builds.
-// Import them directly from the package in Node.js environments.
-// IMPORTANT: Import directly from types.ts and utils.ts to avoid the index.ts
-// barrel which dynamically imports Node.js-only code.
-export { BlobErr } from './core/blobs/types';
-export type {
-	BlobContext,
-	BlobData,
-	BlobError,
-	BlobErrorCode,
-	TableBlobStore,
-	WorkspaceBlobs,
-} from './core/blobs/types';
-export { validateFilename } from './core/blobs/utils';
-// Note: BlobStoreContext is only used by createWorkspaceBlobs which is Node-only
-=======
 //   import { markdownProvider } from '@epicenter/hq/indexes/markdown';
-//   import { sqliteProvider } from '@epicenter/hq/indexes/sqlite';
->>>>>>> 19924787
+//   import { sqliteProvider } from '@epicenter/hq/indexes/sqlite';