--- conflicted
+++ resolved
@@ -65,12 +65,8 @@
 		description:
 			'Fast, minimal transcription that works with local and cloud models',
 		features: ['Choose your model', 'No subscriptions', 'Plain text output'],
-<<<<<<< HEAD
-		githubUrl: 'https://github.com/epicenter-so/epicenter/tree/main/apps/whispering',
-		tryNowUrl: 'https://github.com/epicenter-so/epicenter/releases',
-=======
-		href: 'https://github.com/epicenter-md/epicenter/tree/main/apps/whispering',
->>>>>>> bf1add69
+		githubUrl: 'https://github.com/epicenter-md/epicenter/tree/main/apps/whispering',
+		tryNowUrl: 'https://github.com/epicenter-md/epicenter/releases',
 	},
 	{
 		emoji: '💻',
@@ -81,12 +77,8 @@
 			'Secure tunneling',
 			'Query from any device',
 		],
-<<<<<<< HEAD
-		githubUrl: 'https://github.com/epicenter-so/epicenter/tree/main/apps/sh',
+		githubUrl: 'https://github.com/epicenter-md/epicenter/tree/main/apps/sh',
 		tryNowUrl: 'https://epicenter.sh',
-=======
-		href: 'https://github.com/epicenter-md/epicenter/tree/main/apps/sh',
->>>>>>> bf1add69
 	},
 ];
 
@@ -120,360 +112,6 @@
 ];
 ---
 
-<<<<<<< HEAD
-<BaseLayout title="Epicenter: A Database for Your Mind" description="An ecosystem of open-source, local-first apps that share a single memory. No cloud lock-in, no subscriptions, just tools that respect your data.">
-  <main class="bg-background">
-    <!-- Hero Section -->
-    <header class="relative h-screen flex items-center justify-center">
-      <!-- Subtle gradient background -->
-      <div class="absolute inset-0 bg-gradient-to-b from-primary/5 via-background to-background -z-10"></div>
-      
-      <div class="w-full max-w-6xl mx-auto px-6 sm:px-8 md:px-12 text-center">
-        <div>
-          <!-- Main headline -->
-          <h1 class="text-4xl md:text-5xl font-bold text-foreground tracking-tight leading-snug md:leading-snug mb-8">
-            A Database for Your Mind,<br/>
-            Built on Plain Text
-          </h1>
-          
-          <!-- Subheadline -->
-          <p class="text-lg md:text-xl text-muted-foreground max-w-2xl mx-auto leading-relaxed mb-12">
-            One shared context across all your apps. Your transcripts inform your notes. 
-            Your notes guide your AI. Everything connects through a single folder of plain text and SQLite.
-          </p>
-          
-          <!-- CTAs -->
-          <div class="flex flex-col sm:flex-row gap-4 justify-center mb-16">
-            <Button href="https://go.epicenter.so/discord" size="lg" class="font-medium">
-              Join the Discord
-              <ArrowRightIcon class="w-4 h-4" />
-            </Button>
-            <Button href="https://github.com/epicenter-so/epicenter" variant="outline" size="lg" class="font-medium">
-              Explore on GitHub
-            </Button>
-          </div>
-          
-          <!-- Quick value props -->
-          <div class="flex flex-wrap gap-x-8 gap-y-4 justify-center text-sm">
-            <div class="flex items-center gap-2 text-muted-foreground">
-              <CheckIcon class="w-4 h-4 text-success flex-shrink-0" />
-              <span>100% open source</span>
-            </div>
-            <div class="flex items-center gap-2 text-muted-foreground">
-              <CheckIcon class="w-4 h-4 text-success flex-shrink-0" />
-              <span>Local-first</span>
-            </div>
-            <div class="flex items-center gap-2 text-muted-foreground">
-              <CheckIcon class="w-4 h-4 text-success flex-shrink-0" />
-              <span>Plain text & SQLite</span>
-            </div>
-          </div>
-        </div>
-      </div>
-      
-    </header>
-
-    <!-- Product Showcase -->
-    <section class="py-24 md:py-32 bg-gradient-to-b from-muted/10 via-muted/20 to-muted/10">
-      <div class="max-w-7xl mx-auto px-6">
-        <div class="text-center mb-20">
-          <Badge variant="secondary" class="mb-6 px-4 py-1 text-sm">Available now</Badge>
-          <h2 class="text-3xl md:text-5xl font-bold text-foreground mb-6">
-            Tools that share your memory
-          </h2>
-          <p class="text-xl text-muted-foreground max-w-3xl mx-auto leading-relaxed">
-            Record a meeting in Whispering. Edit the transcript in Obsidian. Query it with your AI. 
-            No copy-pasting, no exports. Your tools share one memory.
-          </p>
-        </div>
-        
-        <div class="grid lg:grid-cols-2 gap-8">
-          {tools.map((tool) => (
-            <Card.Root class="overflow-hidden border-muted/50 shadow-sm hover:shadow-xl hover:border-primary/20 transition-all duration-300 group">
-              <Card.Header class="pb-4">
-                <div class="flex items-start justify-between">
-                  <div class="flex items-start gap-4">
-                    <div class="text-5xl group-hover:scale-110 transition-transform duration-300">{tool.emoji}</div>
-                    <div>
-                      <Card.Title class="text-2xl mb-2">{tool.name}</Card.Title>
-                      <Card.Description class="text-base">{tool.description}</Card.Description>
-                    </div>
-                  </div>
-                </div>
-              </Card.Header>
-              <Card.Content class="py-6">
-                <ul class="space-y-3">
-                  {tool.features.map((feature) => (
-                    <li class="flex items-center gap-3 text-sm">
-                      <div class="p-1 rounded-full bg-success/10 flex-shrink-0">
-                        <CheckIcon class="w-3 h-3 text-success" />
-                      </div>
-                      <span class="text-muted-foreground group-hover:text-foreground transition-colors">{feature}</span>
-                    </li>
-                  ))}
-                </ul>
-              </Card.Content>
-              <Card.Footer class="pt-4 border-t border-muted/50">
-                <div class="flex gap-2">
-                  <Button
-                    href={tool.tryNowUrl}
-                    variant="secondary"
-                    class="flex-1 group-hover:bg-primary group-hover:text-primary-foreground group-hover:border-primary hover:bg-primary hover:text-primary-foreground hover:border-primary transition-all"
-                  >
-                    Try Now
-                    <ArrowRightIcon class="w-4 h-4 group-hover:translate-x-1 transition-transform" />
-                  </Button>
-                  <Button
-                    href={tool.githubUrl}
-                    variant="outline"
-                    class="flex-1"
-                  >
-                    View on GitHub
-                  </Button>
-                </div>
-              </Card.Footer>
-            </Card.Root>
-          ))}
-        </div>
-        
-        <div class="mt-16 text-center">
-          <p class="text-muted-foreground mb-6 text-lg">More tools coming soon</p>
-          <Button href="https://go.epicenter.so/discord" variant="secondary" size="lg" class="shadow-sm hover:shadow-md transition-all">
-            Get early access
-            <ArrowRightIcon class="w-4 h-4" />
-          </Button>
-        </div>
-      </div>
-    </section>
-
-    <!-- Core Principles -->
-    <section class="py-24 md:py-32">
-      <div class="max-w-5xl mx-auto px-6">
-        <div class="text-center mb-20">
-          <Badge variant="outline" class="mb-6">Core Philosophy</Badge>
-          <PrinciplesRotatingHeadline client:load />
-          <p class="text-xl text-muted-foreground max-w-2xl mx-auto">
-            We believe your tools should amplify your thinking, not fragment it.
-          </p>
-        </div>
-        
-        <div class="grid lg:grid-cols-2 gap-12">
-          <!-- User Principles -->
-          <div class="group p-8 rounded-2xl bg-card border border-muted/50 hover:border-primary/20 hover:shadow-lg transition-all duration-300">
-            <h3 class="text-sm font-semibold text-muted-foreground uppercase tracking-wider mb-8">For you</h3>
-            <div class="space-y-6">
-              {userPrinciples.map((principle) => (
-                <div class="flex items-start gap-4">
-                  <div class="p-3 rounded-xl bg-primary/10 text-primary group-hover:bg-primary/15 transition-colors flex-shrink-0">
-                    <principle.icon class="w-5 h-5" />
-                  </div>
-                  <div>
-                    <h4 class="font-semibold text-lg mb-2 group-hover:text-primary transition-colors">{principle.title}</h4>
-                    <p class="text-muted-foreground leading-relaxed text-sm">{principle.description}</p>
-                  </div>
-                </div>
-              ))}
-            </div>
-          </div>
-          
-          <!-- Developer Principles -->
-          <div class="group p-8 rounded-2xl bg-card border border-muted/50 hover:border-primary/20 hover:shadow-lg transition-all duration-300">
-            <h3 class="text-sm font-semibold text-muted-foreground uppercase tracking-wider mb-8">For developers</h3>
-            <div class="space-y-6">
-              {developerPrinciples.map((principle) => (
-                <div class="flex items-start gap-4">
-                  <div class="p-3 rounded-xl bg-primary/10 text-primary group-hover:bg-primary/15 transition-colors flex-shrink-0">
-                    <principle.icon class="w-5 h-5" />
-                  </div>
-                  <div>
-                    <h4 class="font-semibold text-lg mb-2 group-hover:text-primary transition-colors">{principle.title}</h4>
-                    <p class="text-muted-foreground leading-relaxed text-sm">{principle.description}</p>
-                  </div>
-                </div>
-              ))}
-            </div>
-          </div>
-        </div>
-      </div>
-    </section>
-
-    
-    <!-- Architecture -->
-    <section class="py-24 relative">
-      <div class="max-w-7xl mx-auto px-6">
-        <div class="text-center mb-12">
-          <h2 class="text-3xl md:text-5xl font-bold text-foreground mb-6">
-            Built different from the ground up
-          </h2>
-          <p class="text-xl text-muted-foreground max-w-2xl mx-auto">
-            One architecture, endless possibilities
-          </p>
-        </div>
-        
-        <div class="grid md:grid-cols-2 lg:grid-cols-3 gap-8 max-w-6xl mx-auto">
-          <!-- One Folder Card -->
-          <div class="group p-8 rounded-2xl bg-card border border-muted/50 hover:border-primary/20 hover:shadow-lg transition-all duration-300">
-            <div class="flex items-start gap-4">
-              <div class="p-3 rounded-xl bg-primary/10 text-primary group-hover:bg-primary/15 transition-colors flex-shrink-0">
-                <FolderOpenIcon class="w-6 h-6" />
-              </div>
-              <div>
-                <h3 class="text-xl font-bold text-foreground mb-3">
-                  One folder. All your data.
-                </h3>
-                <p class="text-muted-foreground leading-relaxed">
-                  Everything lives in a single directory on your machine. Plain text files and SQLite databases you actually own.
-                </p>
-              </div>
-            </div>
-          </div>
-          
-          <!-- Local-first Card -->
-          <div class="group p-8 rounded-2xl bg-card border border-muted/50 hover:border-primary/20 hover:shadow-lg transition-all duration-300">
-            <div class="flex items-start gap-4">
-              <div class="p-3 rounded-xl bg-primary/10 text-primary group-hover:bg-primary/15 transition-colors flex-shrink-0">
-                <HardDriveIcon class="w-6 h-6" />
-              </div>
-              <div>
-                <h3 class="text-xl font-bold text-foreground mb-3">
-                  Local-first by default
-                </h3>
-                <p class="text-muted-foreground leading-relaxed">
-                  Your transcripts, notes, and ideas never leave your machine unless you want them to. No cloud lock-in.
-                </p>
-              </div>
-            </div>
-          </div>
-          
-          <!-- Works with Everything Card -->
-          <div class="group p-8 rounded-2xl bg-card border border-muted/50 hover:border-primary/20 hover:shadow-lg transition-all duration-300 md:col-span-2 lg:col-span-1">
-            <div class="flex items-start gap-4">
-              <div class="p-3 rounded-xl bg-primary/10 text-primary group-hover:bg-primary/15 transition-colors flex-shrink-0">
-                <GitForkIcon class="w-6 h-6" />
-              </div>
-              <div>
-                <h3 class="text-xl font-bold text-foreground mb-3">
-                  Works with tools you already use
-                </h3>
-                <p class="text-muted-foreground leading-relaxed">
-                  Because everything is plain text and SQLite, your entire workspace is compatible with the tools you already love.
-                </p>
-              </div>
-            </div>
-          </div>
-        </div>
-      </div>
-    </section>
-
-
-    <!-- Ecosystem Section -->
-    <section class="py-24 bg-gradient-to-b from-muted/5 via-background to-muted/5">
-      <div class="max-w-7xl mx-auto px-6">
-        <div class="text-center mb-16">
-          <Badge variant="outline" class="mb-6">Ecosystem</Badge>
-          <h2 class="text-3xl md:text-5xl font-bold text-foreground mb-6">
-            Infinite workflows, zero lock-in
-          </h2>
-          <p class="text-xl text-muted-foreground max-w-3xl mx-auto">
-            Your workspace plays nicely with the tools you already love. Edit in VS Code, search with grep, version control with Git.
-          </p>
-        </div>
-        
-        <div class="grid sm:grid-cols-2 lg:grid-cols-3 gap-6 max-w-6xl mx-auto">
-          {ecosystem.map((tool) => (
-            <div class="group p-6 rounded-xl bg-card border border-muted/50 hover:shadow-lg transition-all duration-300 cursor-default">
-              <div class="flex items-start gap-4">
-                <div class="text-4xl group-hover:scale-110 transition-transform duration-300 flex-shrink-0">
-                  {tool.icon}
-                </div>
-                <div>
-                  <h3 class="text-lg font-semibold text-foreground mb-2 group-hover:text-primary transition-colors">
-                    {tool.name}
-                  </h3>
-                  <p class="text-sm text-muted-foreground leading-relaxed">
-                    {tool.description}
-                  </p>
-                </div>
-              </div>
-            </div>
-          ))}
-          
-          <!-- Custom Tool Card -->
-          <div class="group p-6 rounded-xl bg-card border border-muted/50 hover:shadow-lg transition-all duration-300 cursor-default">
-            <div class="flex items-start gap-4">
-              <div class="text-4xl group-hover:scale-110 transition-transform duration-300 flex-shrink-0">
-                ✨
-              </div>
-              <div>
-                <h3 class="text-lg font-semibold text-foreground mb-2 group-hover:text-primary transition-colors">
-                  Your favorite tool
-                </h3>
-                <p class="text-sm text-muted-foreground leading-relaxed">
-                  Plain text and SQLite mean your tools work too. No proprietary formats.
-                </p>
-              </div>
-            </div>
-          </div>
-        </div>
-      </div>
-    </section>
-
-
-    <!-- Vision -->
-    <section class="py-24 md:py-32 bg-gradient-to-b from-background via-muted/10 to-background">
-      <div class="max-w-4xl mx-auto px-6 text-center">
-        <h2 class="text-3xl md:text-5xl font-bold text-foreground mb-12">
-          Software for people who think
-        </h2>
-        <div class="space-y-6 text-lg text-muted-foreground leading-relaxed">
-          <p>
-            We're building an alternative to apps that fragment your thinking across a dozen cloud services. 
-            Epicenter is for people who read deeply, write to think, and build to understand.
-          </p>
-          <p>
-            Every tool is open source. Your data stays in plain files you control. 
-            Choose your own models, host your own services, or run everything locally.
-          </p>
-          <p class="text-xl text-foreground font-semibold mt-12">
-            Join us in building tools that amplify human agency.
-          </p>
-        </div>
-        
-        <div class="mt-16 flex flex-col sm:flex-row gap-4 justify-center">
-          <Button href="https://go.epicenter.so/discord" size="lg" class="shadow-sm hover:shadow-md transition-all">
-            Join our Discord
-            <ArrowRightIcon class="w-4 h-4" />
-          </Button>
-          <Button href="https://github.com/epicenter-so/epicenter" variant="outline" size="lg" class="hover:bg-muted/50 transition-all">
-            Contribute on GitHub
-          </Button>
-        </div>
-      </div>
-    </section>
-
-    <!-- Footer -->
-    <footer class="py-16 border-t border-muted/50">
-      <div class="max-w-7xl mx-auto px-6">
-        <div class="flex flex-col md:flex-row justify-between items-center gap-6">
-          <div class="text-sm text-muted-foreground">
-            © {new Date().getFullYear()} Epicenter. Open source under MIT license.
-          </div>
-          <div class="flex gap-8 text-sm">
-            <a href="https://github.com/epicenter-so/epicenter" class="text-muted-foreground hover:text-foreground transition-colors font-medium">
-              GitHub
-            </a>
-            <a href="https://go.epicenter.so/discord" class="text-muted-foreground hover:text-foreground transition-colors font-medium">
-              Discord
-            </a>
-            <a href="/blog" class="text-muted-foreground hover:text-foreground transition-colors font-medium">
-              Blog
-            </a>
-          </div>
-        </div>
-      </div>
-    </footer>
-  </main>
-=======
 <BaseLayout
 	title="Epicenter: A Database for Your Mind"
 	description="An ecosystem of open-source, local-first apps that share a single memory. No cloud lock-in, no subscriptions, just tools that respect your data."
@@ -602,14 +240,23 @@
 									</ul>
 								</Card.Content>
 								<Card.Footer class="pt-4 border-t border-muted/50">
-									<Button
-										href={tool.href}
-										variant="secondary"
-										class="w-full group-hover:bg-primary group-hover:text-primary-foreground group-hover:border-primary hover:bg-primary hover:text-primary-foreground hover:border-primary transition-all"
-									>
-										View on GitHub
-										<ArrowRightIcon class="w-4 h-4 group-hover:translate-x-1 transition-transform" />
-									</Button>
+									<div class="flex gap-2">
+										<Button
+											href={tool.tryNowUrl}
+											variant="secondary"
+											class="flex-1 group-hover:bg-primary group-hover:text-primary-foreground group-hover:border-primary hover:bg-primary hover:text-primary-foreground hover:border-primary transition-all"
+										>
+											Try Now
+											<ArrowRightIcon class="w-4 h-4 group-hover:translate-x-1 transition-transform" />
+										</Button>
+										<Button
+											href={tool.githubUrl}
+											variant="outline"
+											class="flex-1"
+										>
+											View on GitHub
+										</Button>
+									</div>
 								</Card.Footer>
 							</Card.Root>
 						))
@@ -932,7 +579,6 @@
 			</div>
 		</footer>
 	</main>
->>>>>>> bf1add69
 </BaseLayout>
 
 <style>
