--- conflicted
+++ resolved
@@ -37,13 +37,8 @@
 
       - name: Run type checking
         run: |
-<<<<<<< HEAD
-          bun run --filter @repo/whispering check
+          bun run --filter @epicenter/whispering check
           bun run --filter @epicenter/landing astro check || true
-=======
-          bun run --filter @epicenter/whispering check
-          bun run --filter epicenter astro check || true
->>>>>>> b95f2d77
 
       - name: Run linting
         run: bun run lint:check
