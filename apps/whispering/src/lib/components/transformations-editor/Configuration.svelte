<script lang="ts">
	import WhisperingButton from '$lib/components/WhisperingButton.svelte';
	import {
		LabeledInput,
		LabeledSelect,
		LabeledSwitch,
		LabeledTextarea,
	} from '$lib/components/labeled/index.js';
	import {
		AnthropicApiKeyInput,
<<<<<<< HEAD
		CustomApiKeyInput,
=======
		CustomEndpointInput,
>>>>>>> d081b47e
		GoogleApiKeyInput,
		GroqApiKeyInput,
		OpenAiApiKeyInput,
		OpenRouterApiKeyInput,
	} from '$lib/components/settings';
	import * as Accordion from '@repo/ui/accordion';
	import * as Alert from '@repo/ui/alert';
	import { Button } from '@repo/ui/button';
	import * as Card from '@repo/ui/card';
	import * as SectionHeader from '@repo/ui/section-header';
	import { Separator } from '@repo/ui/separator';
	import {
		TRANSFORMATION_STEP_TYPES,
		TRANSFORMATION_STEP_TYPES_TO_LABELS,
	} from '$lib/constants/database';
	import {
		ANTHROPIC_INFERENCE_MODEL_OPTIONS,
		GOOGLE_INFERENCE_MODEL_OPTIONS,
		GROQ_INFERENCE_MODEL_OPTIONS,
		INFERENCE_PROVIDER_OPTIONS,
		OPENAI_INFERENCE_MODEL_OPTIONS,
	} from '$lib/constants/inference';
	import type { Transformation } from '$lib/services/db';
	import { generateDefaultTransformationStep } from '$lib/services/db';
	import { CopyIcon, PlusIcon, TrashIcon } from '@lucide/svelte';
	import { slide } from 'svelte/transition';

	let { transformation = $bindable() }: { transformation: Transformation } =
		$props();

	function addStep() {
		transformation = {
			...transformation,
			steps: [...transformation.steps, generateDefaultTransformationStep()],
		};
	}

	function removeStep(index: number) {
		transformation = {
			...transformation,
			steps: transformation.steps.filter((_, i) => i !== index),
		};
	}

	function duplicateStep(index: number) {
		const stepToDuplicate = transformation.steps[index];
		const duplicatedStep = { ...stepToDuplicate, id: crypto.randomUUID() };
		transformation = {
			...transformation,
			steps: [
				...transformation.steps.slice(0, index + 1),
				duplicatedStep,
				...transformation.steps.slice(index + 1),
			],
		};
	}
</script>

<div class="flex flex-col gap-6 overflow-y-auto h-full px-2">
	<SectionHeader.Root>
		<SectionHeader.Title>Configuration</SectionHeader.Title>
		<SectionHeader.Description>
			Configure the title, description, and steps for how your transformation
			will process your text
		</SectionHeader.Description>
	</SectionHeader.Root>

	<Separator />

	<section class="space-y-4">
		<LabeledInput
			id="title"
			label="Title"
			value={transformation.title}
			oninput={(e) => {
				transformation = {
					...transformation,
					title: e.currentTarget.value,
				};
			}}
			placeholder="e.g., Format Meeting Notes"
			description="A clear, concise name that describes what this transformation does"
		/>
		<LabeledTextarea
			id="description"
			label="Description"
			value={transformation.description}
			oninput={(e) => {
				transformation = {
					...transformation,
					description: e.currentTarget.value,
				};
			}}
			placeholder="e.g., Converts meeting transcripts into bullet points and highlights action items"
			description="Describe what this transformation does, its purpose, and how it will be used"
		/>
	</section>

	<Separator />

	<section class="space-y-6">
		<h3 class="font-medium">Processing Steps</h3>
		{#if transformation.steps.length === 0}
			<Alert.Root variant="warning">
				<Alert.Title>Add your first processing step</Alert.Title>
				<Alert.Description>
					Each step will process your transcribed text in sequence. Start by
					adding a step below to define how your text should be transformed.
				</Alert.Description>
			</Alert.Root>
		{/if}

		<div class="space-y-4">
			{#each transformation.steps as step, index (index)}
				<div
					class="bg-card text-card-foreground flex flex-col gap-6 rounded-xl border py-6 shadow-sm"
					transition:slide
				>
					<Card.Header class="space-y-4">
						<div class="flex items-center justify-between">
							<div class="flex items-center gap-3">
								<Card.Title class="text-xl">
									Step {index + 1}:
								</Card.Title>
								<LabeledSelect
									id="step-type"
									label="Type"
									bind:selected={
										() => step.type,
										(value) => {
											transformation = {
												...transformation,
												steps: transformation.steps.map((s, i) =>
													i === index ? { ...s, type: value } : s,
												),
											};
										}
									}
									items={TRANSFORMATION_STEP_TYPES.map(
										(type) =>
											({
												value: type,
												label: TRANSFORMATION_STEP_TYPES_TO_LABELS[type],
											}) as const,
									)}
									hideLabel
									class="h-8"
									placeholder="Select a step type"
								/>
							</div>
							<div class="flex items-center gap-2">
								<WhisperingButton
									tooltipContent="Duplicate step"
									variant="ghost"
									size="icon"
									class="size-8"
									onclick={() => duplicateStep(index)}
								>
									<CopyIcon class="size-4" />
								</WhisperingButton>
								<WhisperingButton
									tooltipContent="Delete step"
									variant="ghost"
									size="icon"
									class="size-8"
									onclick={() => removeStep(index)}
								>
									<TrashIcon class="size-4" />
								</WhisperingButton>
							</div>
						</div>
						{#if step.type === 'prompt_transform'}
							<Card.Description>
								{index === 0
									? `Use '{{input}}' to refer to the original text`
									: `Use '{{input}}' to refer to the text from step ${index}`}
							</Card.Description>
						{/if}
					</Card.Header>
					<Card.Content>
						{#if step.type === 'find_replace'}
							<div class="space-y-6">
								<div class="grid grid-cols-1 md:grid-cols-2 gap-4">
									<LabeledInput
										id="find_replace.findText"
										label="Find Text"
										value={step['find_replace.findText']}
										oninput={(e) => {
											transformation = {
												...transformation,
												steps: transformation.steps.map((s, i) =>
													i === index
														? {
																...s,
																'find_replace.findText': e.currentTarget.value,
															}
														: s,
												),
											};
										}}
										placeholder="Text or pattern to search for in the transcript"
									/>
									<LabeledInput
										id="find_replace.replaceText"
										label="Replace Text"
										value={step['find_replace.replaceText']}
										oninput={(e) => {
											transformation = {
												...transformation,
												steps: transformation.steps.map((s, i) =>
													i === index
														? {
																...s,
																'find_replace.replaceText':
																	e.currentTarget.value,
															}
														: s,
												),
											};
										}}
										placeholder="Text to use as the replacement"
									/>
								</div>
								<Accordion.Root type="single" class="w-full">
									<Accordion.Item class="border-none" value="advanced">
										<Accordion.Trigger class="text-sm">
											Advanced Options
										</Accordion.Trigger>
										<Accordion.Content>
											<LabeledSwitch
												id="find_replace.useRegex"
												label="Use Regex"
												bind:checked={
													() => step['find_replace.useRegex'],
													(v) => {
														transformation = {
															...transformation,
															steps: transformation.steps.map((s, i) =>
																i === index
																	? {
																			...s,
																			'find_replace.useRegex': v,
																		}
																	: s,
															),
														};
													}
												}
												description="Enable advanced pattern matching using regular expressions (for power users)"
											/>
										</Accordion.Content>
									</Accordion.Item>
								</Accordion.Root>
							</div>
						{:else if step.type === 'prompt_transform'}
							<div class="space-y-6">
								<div class="grid grid-cols-1 md:grid-cols-2 gap-4">
									<LabeledSelect
										id="prompt_transform.inference.provider"
										label="Provider"
										items={INFERENCE_PROVIDER_OPTIONS}
										bind:selected={
											() => step['prompt_transform.inference.provider'],
											(value) => {
												transformation = {
													...transformation,
													steps: transformation.steps.map((s, i) =>
														i === index
															? {
																	...s,
																	'prompt_transform.inference.provider': value,
																}
															: s,
													),
												};
											}
										}
										placeholder="Select a provider"
									/>

									{#if step['prompt_transform.inference.provider'] === 'OpenAI'}
										<LabeledSelect
											id="prompt_transform.inference.provider.OpenAI.model"
											label="Model"
											items={OPENAI_INFERENCE_MODEL_OPTIONS}
											bind:selected={
												() =>
													step[
														'prompt_transform.inference.provider.OpenAI.model'
													],
												(value) => {
													transformation = {
														...transformation,
														steps: transformation.steps.map((s, i) =>
															i === index
																? {
																		...s,
																		'prompt_transform.inference.provider.OpenAI.model':
																			value,
																	}
																: s,
														),
													};
												}
											}
											placeholder="Select a model"
										/>
									{:else if step['prompt_transform.inference.provider'] === 'Groq'}
										<LabeledSelect
											id="prompt_transform.inference.provider.Groq.model"
											label="Model"
											items={GROQ_INFERENCE_MODEL_OPTIONS}
											bind:selected={
												() =>
													step[
														'prompt_transform.inference.provider.Groq.model'
													],
												(value) => {
													transformation = {
														...transformation,
														steps: transformation.steps.map((s, i) =>
															i === index
																? {
																		...s,
																		'prompt_transform.inference.provider.Groq.model':
																			value,
																	}
																: s,
														),
													};
												}
											}
											placeholder="Select a model"
										/>
									{:else if step['prompt_transform.inference.provider'] === 'Anthropic'}
										<LabeledSelect
											id="prompt_transform.inference.provider.Anthropic.model"
											label="Model"
											items={ANTHROPIC_INFERENCE_MODEL_OPTIONS}
											bind:selected={
												() =>
													step[
														'prompt_transform.inference.provider.Anthropic.model'
													],
												(value) => {
													transformation = {
														...transformation,
														steps: transformation.steps.map((s, i) =>
															i === index
																? {
																		...s,
																		'prompt_transform.inference.provider.Anthropic.model':
																			value,
																	}
																: s,
														),
													};
												}
											}
											placeholder="Select a model"
										/>
									{:else if step['prompt_transform.inference.provider'] === 'Google'}
										<LabeledSelect
											id="prompt_transform.inference.provider.Google.model"
											label="Model"
											items={GOOGLE_INFERENCE_MODEL_OPTIONS}
											bind:selected={
												() =>
													step[
														'prompt_transform.inference.provider.Google.model'
													],
												(value) => {
													transformation = {
														...transformation,
														steps: transformation.steps.map((s, i) =>
															i === index
																? {
																		...s,
																		'prompt_transform.inference.provider.Google.model':
																			value,
																	}
																: s,
														),
													};
												}
											}
											placeholder="Select a model"
										/>
									{:else if step['prompt_transform.inference.provider'] === 'OpenRouter'}
										<LabeledInput
											id="prompt_transform.inference.provider.OpenRouter.model"
											label="Model"
											value={step[
												'prompt_transform.inference.provider.OpenRouter.model'
											]}
											oninput={(e) => {
												transformation = {
													...transformation,
													steps: transformation.steps.map((s, i) =>
														i === index
															? {
																	...s,
																	'prompt_transform.inference.provider.OpenRouter.model':
																		e.currentTarget.value,
																}
															: s,
													),
												};
											}}
											placeholder="Enter model name"
										/>
									{:else if step['prompt_transform.inference.provider'] === 'Custom'}
<<<<<<< HEAD
										<LabeledInput
											id="prompt_transform.inference.provider.Custom.baseURL"
											label="API Base URL"
											value={step[
												'prompt_transform.inference.provider.Custom.baseURL'
											]}
											oninput={(e) => {
												transformation = {
													...transformation,
													steps: transformation.steps.map((s, i) =>
														i === index
															? {
																	...s,
																	'prompt_transform.inference.provider.Custom.baseURL':
																		e.currentTarget.value,
																}
															: s,
													),
												};
											}}
											placeholder="http://localhost:11434/v1"
										>
											{#snippet description()}
												<div class="text-sm space-y-2">
													<p class="mb-1">Example:</p>
													<div class="flex flex-col gap-2">
														<div class="flex flex-col">
															<span class="text-sm">Ollama:</span>
															<code
																class="block bg-muted px-2 py-1 rounded max-w-full break-words overflow-auto text-xs mt-1"
																>http://localhost:11434/v1</code
															>
														</div>
													</div>
												</div>
											{/snippet}
										</LabeledInput>

										<LabeledInput
											id="prompt_transform.inference.provider.Custom.model"
											label="Model Name"
											value={step[
												'prompt_transform.inference.provider.Custom.model'
											]}
											oninput={(e) => {
												transformation = {
													...transformation,
													steps: transformation.steps.map((s, i) =>
														i === index
															? {
																	...s,
																	'prompt_transform.inference.provider.Custom.model':
																		e.currentTarget.value,
																}
															: s,
													),
												};
											}}
											placeholder="llama3.2"
										>
											{#snippet description()}
												<div class="text-sm">
													<p class="mb-1">
														Enter the exact model name as it appears in your
														local service.
													</p>
													<div class="flex items-center gap-2 text-sm">
														<code
															class="inline-block bg-muted px-2 py-1 rounded text-xs break-words"
															>ollama list</code
														>
														<span class="text-muted-foreground text-sm"
															>to see available models (Ollama)</span
														>
													</div>
												</div>
											{/snippet}
										</LabeledInput>
=======
										<div class="space-y-4">
											<LabeledInput
												id="prompt_transform.inference.provider.Custom.baseUrl"
												label="API Base URL"
												value={step[
													'prompt_transform.inference.provider.Custom.baseUrl'
												]}
												oninput={(e) => {
													transformation = {
														...transformation,
														steps: transformation.steps.map((s, i) =>
															i === index
																? {
																		...s,
																		'prompt_transform.inference.provider.Custom.baseUrl':
																			e.currentTarget.value,
																	}
																: s,
														),
													};
												}}
												placeholder="http://localhost:11434/v1"
											>
												{#snippet description()}
													<p class="text-muted-foreground text-sm">
														This overrides the default in Settings → API Keys.
													</p>
												{/snippet}
											</LabeledInput>
											<LabeledInput
												id="prompt_transform.inference.provider.Custom.model"
												label="Model"
												value={step[
													'prompt_transform.inference.provider.Custom.model'
												]}
												oninput={(e) => {
													transformation = {
														...transformation,
														steps: transformation.steps.map((s, i) =>
															i === index
																? {
																		...s,
																		'prompt_transform.inference.provider.Custom.model':
																			e.currentTarget.value,
																	}
																: s,
														),
													};
												}}
												placeholder="e.g. ollama/mistral:latest"
											>
												{#snippet description()}
													<p class="text-muted-foreground text-sm">
														Provide the exact model identifier expected by your
														endpoint (Ollama, vLLM, etc.).
													</p>
												{/snippet}
											</LabeledInput>
										</div>
>>>>>>> d081b47e
									{/if}
								</div>

								<LabeledTextarea
									id="prompt_transform.systemPromptTemplate"
									label="System Prompt Template"
									value={step['prompt_transform.systemPromptTemplate']}
									oninput={(e) => {
										transformation = {
											...transformation,
											steps: transformation.steps.map((s, i) =>
												i === index
													? {
															...s,
															'prompt_transform.systemPromptTemplate':
																e.currentTarget.value,
														}
													: s,
											),
										};
									}}
									placeholder="Define the AI's role and expertise, e.g., 'You are an expert at formatting meeting notes. Structure the text into clear sections with bullet points.'"
								/>
								<LabeledTextarea
									id="prompt_transform.userPromptTemplate"
									label="User Prompt Template"
									value={step['prompt_transform.userPromptTemplate']}
									oninput={(e) => {
										transformation = {
											...transformation,
											steps: transformation.steps.map((s, i) =>
												i === index
													? {
															...s,
															'prompt_transform.userPromptTemplate':
																e.currentTarget.value,
														}
													: s,
											),
										};
									}}
									placeholder="Tell the AI what to do with your text. Use {'{{input}}'} where you want your text to appear, e.g., 'Format this transcript into clear sections: {'{{input}}'}'"
								>
									{#snippet description()}
										{#if step['prompt_transform.userPromptTemplate'] && !step['prompt_transform.userPromptTemplate'].includes('{{input}}')}
											<p class="text-amber-500 text-sm font-semibold">
												Remember to include {'{{input}}'} in your prompt - this is
												where your text will be inserted!
											</p>
										{/if}
									{/snippet}
								</LabeledTextarea>
								<Accordion.Root type="single" class="w-full">
									<Accordion.Item class="border-none" value="advanced">
										<Accordion.Trigger class="text-sm">
											Advanced Options
										</Accordion.Trigger>
										<Accordion.Content>
											{#if step['prompt_transform.inference.provider'] === 'OpenAI'}
												<OpenAiApiKeyInput />
											{:else if step['prompt_transform.inference.provider'] === 'Groq'}
												<GroqApiKeyInput />
											{:else if step['prompt_transform.inference.provider'] === 'Anthropic'}
												<AnthropicApiKeyInput />
											{:else if step['prompt_transform.inference.provider'] === 'Google'}
												<GoogleApiKeyInput />
											{:else if step['prompt_transform.inference.provider'] === 'OpenRouter'}
												<OpenRouterApiKeyInput />
											{:else if step['prompt_transform.inference.provider'] === 'Custom'}
<<<<<<< HEAD
												<CustomApiKeyInput />
=======
												<CustomEndpointInput showBaseUrl={false} />
>>>>>>> d081b47e
											{/if}
										</Accordion.Content>
									</Accordion.Item>
								</Accordion.Root>
							</div>
						{/if}
					</Card.Content>
				</div>
			{/each}
		</div>

		<Button
			onclick={addStep}
			variant={transformation.steps.length === 0 ? 'default' : 'outline'}
			class="w-full"
		>
			<PlusIcon class="mr-2 size-4" />
			{transformation.steps.length === 0
				? 'Add Your First Step'
				: 'Add Another Step'}
		</Button>
	</section>
</div><|MERGE_RESOLUTION|>--- conflicted
+++ resolved
@@ -8,11 +8,7 @@
 	} from '$lib/components/labeled/index.js';
 	import {
 		AnthropicApiKeyInput,
-<<<<<<< HEAD
 		CustomApiKeyInput,
-=======
-		CustomEndpointInput,
->>>>>>> d081b47e
 		GoogleApiKeyInput,
 		GroqApiKeyInput,
 		OpenAiApiKeyInput,
@@ -425,86 +421,6 @@
 											placeholder="Enter model name"
 										/>
 									{:else if step['prompt_transform.inference.provider'] === 'Custom'}
-<<<<<<< HEAD
-										<LabeledInput
-											id="prompt_transform.inference.provider.Custom.baseURL"
-											label="API Base URL"
-											value={step[
-												'prompt_transform.inference.provider.Custom.baseURL'
-											]}
-											oninput={(e) => {
-												transformation = {
-													...transformation,
-													steps: transformation.steps.map((s, i) =>
-														i === index
-															? {
-																	...s,
-																	'prompt_transform.inference.provider.Custom.baseURL':
-																		e.currentTarget.value,
-																}
-															: s,
-													),
-												};
-											}}
-											placeholder="http://localhost:11434/v1"
-										>
-											{#snippet description()}
-												<div class="text-sm space-y-2">
-													<p class="mb-1">Example:</p>
-													<div class="flex flex-col gap-2">
-														<div class="flex flex-col">
-															<span class="text-sm">Ollama:</span>
-															<code
-																class="block bg-muted px-2 py-1 rounded max-w-full break-words overflow-auto text-xs mt-1"
-																>http://localhost:11434/v1</code
-															>
-														</div>
-													</div>
-												</div>
-											{/snippet}
-										</LabeledInput>
-
-										<LabeledInput
-											id="prompt_transform.inference.provider.Custom.model"
-											label="Model Name"
-											value={step[
-												'prompt_transform.inference.provider.Custom.model'
-											]}
-											oninput={(e) => {
-												transformation = {
-													...transformation,
-													steps: transformation.steps.map((s, i) =>
-														i === index
-															? {
-																	...s,
-																	'prompt_transform.inference.provider.Custom.model':
-																		e.currentTarget.value,
-																}
-															: s,
-													),
-												};
-											}}
-											placeholder="llama3.2"
-										>
-											{#snippet description()}
-												<div class="text-sm">
-													<p class="mb-1">
-														Enter the exact model name as it appears in your
-														local service.
-													</p>
-													<div class="flex items-center gap-2 text-sm">
-														<code
-															class="inline-block bg-muted px-2 py-1 rounded text-xs break-words"
-															>ollama list</code
-														>
-														<span class="text-muted-foreground text-sm"
-															>to see available models (Ollama)</span
-														>
-													</div>
-												</div>
-											{/snippet}
-										</LabeledInput>
-=======
 										<div class="space-y-4">
 											<LabeledInput
 												id="prompt_transform.inference.provider.Custom.baseUrl"
@@ -530,7 +446,8 @@
 											>
 												{#snippet description()}
 													<p class="text-muted-foreground text-sm">
-														This overrides the default in Settings → API Keys.
+														Overrides the default URL from Settings. Useful when
+														this step needs a different local model server.
 													</p>
 												{/snippet}
 											</LabeledInput>
@@ -554,17 +471,16 @@
 														),
 													};
 												}}
-												placeholder="e.g. ollama/mistral:latest"
+												placeholder="llama3.2"
 											>
 												{#snippet description()}
 													<p class="text-muted-foreground text-sm">
-														Provide the exact model identifier expected by your
-														endpoint (Ollama, vLLM, etc.).
+														Enter the exact model name as it appears in your local
+														service (e.g., run <code class="bg-muted px-1 rounded">ollama list</code>).
 													</p>
 												{/snippet}
 											</LabeledInput>
 										</div>
->>>>>>> d081b47e
 									{/if}
 								</div>
 
@@ -634,11 +550,7 @@
 											{:else if step['prompt_transform.inference.provider'] === 'OpenRouter'}
 												<OpenRouterApiKeyInput />
 											{:else if step['prompt_transform.inference.provider'] === 'Custom'}
-<<<<<<< HEAD
-												<CustomApiKeyInput />
-=======
-												<CustomEndpointInput showBaseUrl={false} />
->>>>>>> d081b47e
+												<CustomApiKeyInput showBaseUrl={false} />
 											{/if}
 										</Accordion.Content>
 									</Accordion.Item>
