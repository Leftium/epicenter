--- conflicted
+++ resolved
@@ -56,25 +56,8 @@
 export type { Db, TableHelper } from './core/db/core';
 // Database utilities
 export { createEpicenterDb } from './core/db/core';
-<<<<<<< HEAD
-export type {
-	RowAlreadyExistsError,
-	RowNotFoundError,
-	YRow,
-} from './core/db/table-helper';
-export {
-	RowAlreadyExistsErr,
-	RowNotFoundErr,
-} from './core/db/table-helper';
-export type {
-	ActionInfo,
-	EpicenterClient,
-	EpicenterConfig,
-} from './core/epicenter';
-=======
 export type { GetResult, RowResult, YRow } from './core/db/table-helper';
 export type { ActionInfo, EpicenterClient, EpicenterConfig } from './core/epicenter';
->>>>>>> f20a98a8
 // Epicenter - compose multiple workspaces
 export {
 	createEpicenterClient,
@@ -166,20 +149,35 @@
 // Core workspace definition
 // Runtime
 export { createWorkspaceClient, defineWorkspace } from './core/workspace';
+export type {
+	MarkdownIndexConfig,
+	TableMarkdownConfig,
+	WithBodyFieldOptions,
+} from './indexes/markdown';
+export {
+	DEFAULT_TABLE_CONFIG,
+	markdownIndex,
+	withBodyField,
+} from './indexes/markdown';
+// Indexes (implementations)
+export { sqliteIndex } from './indexes/sqlite';
 
-// Blob storage is commented out until browser-compatible (blobs use node:path)
-// export {
-// 	BlobErr,
-// 	createTableBlobStore,
-// 	createWorkspaceBlobs,
-// 	validateFilename,
-// } from './core/blobs';
-// export type {
-// 	BlobContext,
-// 	BlobData,
-// 	BlobError,
-// 	BlobErrorCode,
-// 	BlobStoreContext,
-// 	TableBlobStore,
-// 	WorkspaceBlobs,
-// } from './core/blobs';+// Blob storage
+export {
+	BlobErr,
+	createTableBlobStore,
+	createWorkspaceBlobs,
+	validateFilename,
+} from './core/blobs';
+export type {
+	BlobContext,
+	BlobData,
+	BlobError,
+	BlobErrorCode,
+	BlobStoreContext,
+	TableBlobStore,
+	WorkspaceBlobs,
+} from './core/blobs';
+
+// Server - expose workspaces as REST API and MCP servers
+export { createServer } from './server';