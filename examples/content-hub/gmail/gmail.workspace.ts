import path from 'node:path';
import {
	boolean,
	DateWithTimezone,
	date,
	defineMutation,
	defineQuery,
	defineWorkspace,
	generateId,
	id,
<<<<<<< HEAD
=======
	markdownProvider,
	type ProviderContext,
>>>>>>> 245b6f78
	type SerializedRow,
	text,
	type WorkspaceSchema,
} from '@epicenter/hq';
import { markdownProvider, MarkdownProviderErr } from '@epicenter/hq/providers/markdown';
import { sqliteProvider } from '@epicenter/hq/providers/sqlite';
import { setupPersistence } from '@epicenter/hq/providers/persistence';
import { type } from 'arktype';
import { google } from 'googleapis';
import { createTaggedError, extractErrorMessage } from 'wellcrafted/error';
import { Err, Ok, tryAsync } from 'wellcrafted/result';
import {
	deleteTokens,
	getAuthenticatedClient,
	loadTokens,
	performOAuthLogin,
} from './auth';

// ─────────────────────────────────────────────────────────────────────────────
// Gmail Auth Provider
// ─────────────────────────────────────────────────────────────────────────────

/**
 * Gmail auth provider that manages OAuth2 tokens.
 *
 * Stores tokens in the provider's dedicated directory:
 * `.epicenter/providers/gmailAuth/token.json`
 */
function gmailAuthProvider<TSchema extends WorkspaceSchema>({
	paths,
}: ProviderContext<TSchema>) {
	if (!paths) {
		return {
			isAvailable: false as const,
		};
	}

	return {
		isAvailable: true as const,
		providerDir: paths.provider,
		loadTokens: () => loadTokens(paths.provider),
		deleteTokens: () => deleteTokens(paths.provider),
		getAuthenticatedClient: () => getAuthenticatedClient(paths.provider),
		performOAuthLogin: () => performOAuthLogin(paths.provider),
	};
}

import {
	extractPlainText,
	getHeader,
	hasLabel,
	labelsToString,
	parseEmailDate,
} from './parser';

// ─────────────────────────────────────────────────────────────────────────────
// Error Types
// ─────────────────────────────────────────────────────────────────────────────

const { GmailApiErr } = createTaggedError<
	'GmailApiError',
	{ operation: string; details?: string }
>('GmailApiError');

const { EmailNotFoundErr } = createTaggedError<
	'EmailNotFoundError',
	{ emailId: string }
>('EmailNotFoundError');

// ─────────────────────────────────────────────────────────────────────────────
// Schema
// ─────────────────────────────────────────────────────────────────────────────

const EMAILS_SCHEMA = {
	id: id(),
	gmail_id: text(),
	thread_id: text(),
	subject: text(),
	from: text(),
	to: text(),
	snippet: text(),
	body: text(),
	date: date(),
	received_at: date(),
	labels: text({ nullable: true }),
	is_read: boolean({ default: false }),
	is_starred: boolean({ default: false }),
} as const;

// ─────────────────────────────────────────────────────────────────────────────
// Workspace Definition
// ─────────────────────────────────────────────────────────────────────────────

/**
 * Gmail workspace
 *
 * Manages Gmail emails with OAuth2 authentication.
 * Syncs emails from Gmail to local database for querying and archival.
 *
 * ## Setup
 * 1. Create GCP project with Gmail API enabled
 * 2. Create OAuth 2.0 credentials (Desktop App)
 * 3. Set GMAIL_CLIENT_ID and GMAIL_CLIENT_SECRET env vars
 * 4. Run `login` action to authenticate
 *
 * ## Usage
 * - `login()` - Authenticate with Gmail
 * - `sync()` - Sync emails to local database
 * - `deleteEmail(id)` - Permanently delete email
 * - `trashEmail(id)` - Move email to trash
 */
export const gmail = defineWorkspace({
	id: 'gmail',

	tables: {
		emails: EMAILS_SCHEMA,
	},

	providers: {
		persistence: setupPersistence,
		sqlite: (c) => sqliteProvider(c),
		gmailAuth: gmailAuthProvider,
		markdown: (c) =>
			markdownProvider(c, {
				tableConfigs: {
					emails: {
						serialize: ({ row: { body, id, ...row } }) => {
							// Strip null values for cleaner YAML
							const frontmatter = Object.fromEntries(
								Object.entries(row).filter(([_, value]) => value !== null),
							);
							return {
								frontmatter,
								body,
								filename: `${id}.md`,
							};
						},
						deserialize: ({ frontmatter, body, filename, table }) => {
							const rowId = path.basename(filename, '.md');

							const FrontMatter = table.validators
								.toArktype()
								.omit('id', 'body');
							const parsed = FrontMatter(frontmatter);

							if (parsed instanceof type.errors) {
								return MarkdownProviderErr({
									message: `Invalid frontmatter for row ${rowId}`,
									context: {
										fileName: filename,
										id: rowId,
										reason: parsed.summary,
									},
								});
							}

							const row = {
								id: rowId,
								body,
								...parsed,
							} satisfies SerializedRow<typeof table.schema>;

							return Ok(row);
						},
						extractRowIdFromFilename: (filename) =>
							path.basename(filename, '.md'),
					},
				},
			}),
	},

	exports: ({ tables, providers }) => ({
		...tables,
		pullToMarkdown: providers.markdown.pullToMarkdown,
		pushFromMarkdown: providers.markdown.pushFromMarkdown,
		pullToSqlite: providers.sqlite.pullToSqlite,
		pushFromSqlite: providers.sqlite.pushFromSqlite,

		// ─────────────────────────────────────────────────────────────────────────
		// Authentication
		// ─────────────────────────────────────────────────────────────────────────

		/**
		 * Authenticate with Gmail via OAuth2.
		 * Opens browser for Google sign-in, then stores tokens locally.
		 */
		login: defineMutation({
			description: 'Authenticate with Gmail via OAuth2',
			handler: async () => {
				if (!providers.gmailAuth.isAvailable) {
					return GmailApiErr({
						message: 'Requires filesystem access (browser not supported)',
						context: {
							operation: 'login',
							details: 'Gmail workspace requires filesystem access',
						},
					});
				}

				const { error } = await providers.gmailAuth.performOAuthLogin();
				if (error) return Err(error);

				return Ok({ message: 'Successfully authenticated with Gmail' });
			},
		}),

		/**
		 * Remove stored Gmail credentials.
		 */
		logout: defineMutation({
			description: 'Remove stored Gmail credentials',
			handler: async () => {
				if (!providers.gmailAuth.isAvailable) {
					return GmailApiErr({
						message: 'Requires filesystem access (browser not supported)',
						context: { operation: 'logout' },
					});
				}

				const { error } = await providers.gmailAuth.deleteTokens();
				if (error) return Err(error);

				return Ok({ message: 'Successfully logged out of Gmail' });
			},
		}),

		/**
		 * Check if Gmail credentials exist and are valid.
		 */
		isAuthenticated: defineQuery({
			description: 'Check if Gmail credentials exist',
			handler: async () => {
				if (!providers.gmailAuth.isAvailable) return false;

				const { data: tokens, error } = await providers.gmailAuth.loadTokens();
				if (error) return false;

				return tokens !== null && !!tokens.refresh_token;
			},
		}),

		// ─────────────────────────────────────────────────────────────────────────
		// Email Sync
		// ─────────────────────────────────────────────────────────────────────────

		/**
		 * Sync emails from Gmail to local database.
		 */
		sync: defineMutation({
			input: type({
				'query?': 'string',
				'maxResults?': 'number',
			}).describe(
				'Sync emails from Gmail. query: Gmail search syntax (e.g., "from:alice" or "is:unread"). maxResults: max emails to fetch (default 500).',
			),
			description: 'Sync emails from Gmail to local database',
			handler: async ({ query, maxResults = 500 }) => {
				if (!providers.gmailAuth.isAvailable) {
					return GmailApiErr({
						message: 'Requires filesystem access (browser not supported)',
						context: { operation: 'sync' },
					});
				}

				// Get authenticated client
				const clientResult = await providers.gmailAuth.getAuthenticatedClient();
				if (clientResult.error) return Err(clientResult.error);

				const gmailApi = google.gmail({
					version: 'v1',
					auth: clientResult.data,
				});

				// List message IDs with pagination
				const messageIds: string[] = [];
				let pageToken: string | undefined;

				while (messageIds.length < maxResults) {
					const remainingCount = maxResults - messageIds.length;
					const pageSize = Math.min(remainingCount, 100); // Gmail max is 100 per page

					const { data: listResponse, error: listError } = await tryAsync({
						try: () =>
							gmailApi.users.messages.list({
								userId: 'me',
								q: query,
								maxResults: pageSize,
								pageToken,
							}),
						catch: (e) =>
							GmailApiErr({
								message: 'Failed to list messages',
								context: {
									operation: 'sync.list',
									details: extractErrorMessage(e),
								},
							}),
					});

					if (listError) return Err(listError);

					const messages = listResponse.data.messages ?? [];
					for (const msg of messages) {
						if (msg.id && messageIds.length < maxResults) {
							messageIds.push(msg.id);
						}
					}

					pageToken = listResponse.data.nextPageToken ?? undefined;
					if (!pageToken) break;
				}

				// Fetch full message details and insert into database
				let syncedCount = 0;
				const now = DateWithTimezone({
					date: new Date(),
					timezone: Intl.DateTimeFormat().resolvedOptions().timeZone,
				}).toJSON();

				for (const gmailId of messageIds) {
					// Check if already exists
					const existing = tables.emails
						.getAll()
						.find((e) => e.gmail_id === gmailId);
					if (existing) {
						// Skip already synced emails
						continue;
					}

					const { data: messageResponse, error: fetchError } = await tryAsync({
						try: () =>
							gmailApi.users.messages.get({
								userId: 'me',
								id: gmailId,
								format: 'full',
							}),
						catch: (e) =>
							GmailApiErr({
								message: 'Failed to fetch message',
								context: {
									operation: 'sync.get',
									details: extractErrorMessage(e),
								},
							}),
					});

					if (fetchError) {
						console.warn(`Skipping message ${gmailId}: ${fetchError.message}`);
						continue;
					}

					const message = messageResponse.data;
					const headers = message.payload?.headers;
					const labels = message.labelIds;

					const emailDate = parseEmailDate(getHeader(headers, 'Date'));

					tables.emails.upsert({
						id: generateId(),
						gmail_id: message.id ?? gmailId,
						thread_id: message.threadId ?? '',
						subject: getHeader(headers, 'Subject'),
						from: getHeader(headers, 'From'),
						to: getHeader(headers, 'To'),
						snippet: message.snippet ?? '',
						body: extractPlainText(message.payload),
						date: DateWithTimezone({
							date: emailDate,
							timezone: 'UTC',
						}).toJSON(),
						received_at: now,
						labels: labelsToString(labels),
						is_read: !hasLabel(labels, 'UNREAD'),
						is_starred: hasLabel(labels, 'STARRED'),
					});

					syncedCount++;
				}

				return Ok({
					message: `Synced ${syncedCount} new emails (${messageIds.length} total found)`,
					syncedCount,
					totalFound: messageIds.length,
				});
			},
		}),

		// ─────────────────────────────────────────────────────────────────────────
		// Email Operations
		// ─────────────────────────────────────────────────────────────────────────

		/**
		 * Permanently delete email from Gmail and local database.
		 */
		deleteEmail: defineMutation({
			input: type({ emailId: 'string' }).describe(
				'emailId: The local database ID of the email to delete.',
			),
			description: 'Permanently delete email from Gmail and local database',
			handler: async ({ emailId }) => {
				if (!providers.gmailAuth.isAvailable) {
					return GmailApiErr({
						message: 'Requires filesystem access (browser not supported)',
						context: { operation: 'deleteEmail' },
					});
				}

				// Find email in local database
				const email = tables.emails.get(emailId);
				if (!email) {
					return EmailNotFoundErr({
						message: 'Email not found in local database',
						context: { emailId },
					});
				}

				// Get authenticated client
				const clientResult = await providers.gmailAuth.getAuthenticatedClient();
				if (clientResult.error) return Err(clientResult.error);

				const gmailApi = google.gmail({
					version: 'v1',
					auth: clientResult.data,
				});

				// Delete from Gmail
				const { error: deleteError } = await tryAsync({
					try: () =>
						gmailApi.users.messages.delete({
							userId: 'me',
							id: email.gmail_id,
						}),
					catch: (e) =>
						GmailApiErr({
							message: 'Failed to delete message from Gmail',
							context: {
								operation: 'deleteEmail',
								details: extractErrorMessage(e),
							},
						}),
				});

				if (deleteError) return Err(deleteError);

				// Delete from local database
				tables.emails.delete({ id: emailId });

				return Ok({ message: 'Email permanently deleted' });
			},
		}),

		/**
		 * Move email to trash in Gmail.
		 */
		trashEmail: defineMutation({
			input: type({ emailId: 'string' }).describe(
				'emailId: The local database ID of the email to trash.',
			),
			description: 'Move email to trash in Gmail',
			handler: async ({ emailId }) => {
				if (!providers.gmailAuth.isAvailable) {
					return GmailApiErr({
						message: 'Requires filesystem access (browser not supported)',
						context: { operation: 'trashEmail' },
					});
				}

				// Find email in local database
				const email = tables.emails.get(emailId);
				if (!email) {
					return EmailNotFoundErr({
						message: 'Email not found in local database',
						context: { emailId },
					});
				}

				// Get authenticated client
				const clientResult = await providers.gmailAuth.getAuthenticatedClient();
				if (clientResult.error) return Err(clientResult.error);

				const gmailApi = google.gmail({
					version: 'v1',
					auth: clientResult.data,
				});

				// Trash in Gmail
				const { error: trashError } = await tryAsync({
					try: () =>
						gmailApi.users.messages.trash({
							userId: 'me',
							id: email.gmail_id,
						}),
					catch: (e) =>
						GmailApiErr({
							message: 'Failed to trash message in Gmail',
							context: {
								operation: 'trashEmail',
								details: extractErrorMessage(e),
							},
						}),
				});

				if (trashError) return Err(trashError);

				// Update labels in local database
				const currentLabels = email.labels ?? '';
				const newLabels = currentLabels ? `${currentLabels},TRASH` : 'TRASH';

				tables.emails.update({
					id: emailId,
					labels: newLabels,
				});

				return Ok({ message: 'Email moved to trash' });
			},
		}),
	}),
});<|MERGE_RESOLUTION|>--- conflicted
+++ resolved
@@ -8,18 +8,15 @@
 	defineWorkspace,
 	generateId,
 	id,
-<<<<<<< HEAD
-=======
 	markdownProvider,
 	type ProviderContext,
->>>>>>> 245b6f78
 	type SerializedRow,
+	sqliteProvider,
 	text,
 	type WorkspaceSchema,
 } from '@epicenter/hq';
-import { markdownProvider, MarkdownProviderErr } from '@epicenter/hq/providers/markdown';
-import { sqliteProvider } from '@epicenter/hq/providers/sqlite';
-import { setupPersistence } from '@epicenter/hq/providers/persistence';
+import { MarkdownProviderErr } from '@epicenter/hq/indexes/markdown';
+import { setupPersistence } from '@epicenter/hq/providers';
 import { type } from 'arktype';
 import { google } from 'googleapis';
 import { createTaggedError, extractErrorMessage } from 'wellcrafted/error';
@@ -177,8 +174,6 @@
 
 							return Ok(row);
 						},
-						extractRowIdFromFilename: (filename) =>
-							path.basename(filename, '.md'),
 					},
 				},
 			}),
