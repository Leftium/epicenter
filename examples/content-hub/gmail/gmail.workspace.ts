import path from 'node:path';
import {
	boolean,
	DateWithTimezone,
	date,
	defineMutation,
	defineQuery,
	defineWorkspace,
	generateId,
	id,
<<<<<<< HEAD
	type SerializedRow,
	text,
} from '@epicenter/hq';
import { markdownIndex, MarkdownIndexErr } from '@epicenter/hq/indexes/markdown';
import { sqliteIndex } from '@epicenter/hq/indexes/sqlite';
=======
	markdownProvider,
	type SerializedRow,
	sqliteProvider,
	text,
} from '@epicenter/hq';
import { MarkdownProviderErr } from '@epicenter/hq/indexes/markdown';
>>>>>>> 19924787
import { setupPersistence } from '@epicenter/hq/providers';
import { type } from 'arktype';
import { google } from 'googleapis';
import { createTaggedError, extractErrorMessage } from 'wellcrafted/error';
import { Err, Ok, tryAsync } from 'wellcrafted/result';
import {
	deleteTokens,
	getAuthenticatedClient,
	loadTokens,
	performOAuthLogin,
} from './auth';
import {
	extractPlainText,
	getHeader,
	hasLabel,
	labelsToString,
	parseEmailDate,
} from './parser';

// ─────────────────────────────────────────────────────────────────────────────
// Error Types
// ─────────────────────────────────────────────────────────────────────────────

const { GmailApiErr } = createTaggedError<
	'GmailApiError',
	{ operation: string; details?: string }
>('GmailApiError');

const { EmailNotFoundErr } = createTaggedError<
	'EmailNotFoundError',
	{ emailId: string }
>('EmailNotFoundError');

// ─────────────────────────────────────────────────────────────────────────────
// Schema
// ─────────────────────────────────────────────────────────────────────────────

const EMAILS_SCHEMA = {
	id: id(),
	gmail_id: text(),
	thread_id: text(),
	subject: text(),
	from: text(),
	to: text(),
	snippet: text(),
	body: text(),
	date: date(),
	received_at: date(),
	labels: text({ nullable: true }),
	is_read: boolean({ default: false }),
	is_starred: boolean({ default: false }),
} as const;

// ─────────────────────────────────────────────────────────────────────────────
// Workspace Definition
// ─────────────────────────────────────────────────────────────────────────────

/**
 * Gmail workspace
 *
 * Manages Gmail emails with OAuth2 authentication.
 * Syncs emails from Gmail to local database for querying and archival.
 *
 * ## Setup
 * 1. Create GCP project with Gmail API enabled
 * 2. Create OAuth 2.0 credentials (Desktop App)
 * 3. Set GMAIL_CLIENT_ID and GMAIL_CLIENT_SECRET env vars
 * 4. Run `login` action to authenticate
 *
 * ## Usage
 * - `login()` - Authenticate with Gmail
 * - `sync()` - Sync emails to local database
 * - `deleteEmail(id)` - Permanently delete email
 * - `trashEmail(id)` - Move email to trash
 */
export const gmail = defineWorkspace({
	id: 'gmail',

	tables: {
		emails: EMAILS_SCHEMA,
	},

	providers: {
		persistence: setupPersistence,
		sqlite: (c) => sqliteProvider(c),
		markdown: (c) =>
			markdownProvider(c, {
				tableConfigs: {
					emails: {
						serialize: ({ row: { body, id, ...row } }) => {
							// Strip null values for cleaner YAML
							const frontmatter = Object.fromEntries(
								Object.entries(row).filter(([_, value]) => value !== null),
							);
							return {
								frontmatter,
								body,
								filename: `${id}.md`,
							};
						},
						deserialize: ({ frontmatter, body, filename, table }) => {
							const rowId = path.basename(filename, '.md');

							const FrontMatter = table.validators
								.toArktype()
								.omit('id', 'body');
							const parsed = FrontMatter(frontmatter);

							if (parsed instanceof type.errors) {
								return MarkdownProviderErr({
									message: `Invalid frontmatter for row ${rowId}`,
									context: {
										fileName: filename,
										id: rowId,
										reason: parsed.summary,
									},
								});
							}

							const row = {
								id: rowId,
								body,
								...parsed,
							} satisfies SerializedRow<typeof table.schema>;

							return Ok(row);
						},
					},
				},
			}),
	},

	exports: ({ tables, providers, epicenterDir }) => ({
		...tables,
		pullToMarkdown: providers.markdown.pullToMarkdown,
		pushFromMarkdown: providers.markdown.pushFromMarkdown,
		pullToSqlite: providers.sqlite.pullToSqlite,
		pushFromSqlite: providers.sqlite.pushFromSqlite,

		// ─────────────────────────────────────────────────────────────────────────
		// Authentication
		// ─────────────────────────────────────────────────────────────────────────

		/**
		 * Authenticate with Gmail via OAuth2.
		 * Opens browser for Google sign-in, then stores tokens locally.
		 */
		login: defineMutation({
			description: 'Authenticate with Gmail via OAuth2',
			handler: async () => {
				if (!epicenterDir) {
					return GmailApiErr({
						message: 'Requires filesystem access (browser not supported)',
						context: {
							operation: 'login',
							details: 'Gmail workspace requires filesystem access',
						},
					});
				}

				const { error } = await performOAuthLogin(epicenterDir);
				if (error) return Err(error);

				return Ok({ message: 'Successfully authenticated with Gmail' });
			},
		}),

		/**
		 * Remove stored Gmail credentials.
		 */
		logout: defineMutation({
			description: 'Remove stored Gmail credentials',
			handler: async () => {
				if (!epicenterDir) {
					return GmailApiErr({
						message: 'Requires filesystem access (browser not supported)',
						context: { operation: 'logout' },
					});
				}

				const { error } = await deleteTokens(epicenterDir);
				if (error) return Err(error);

				return Ok({ message: 'Successfully logged out of Gmail' });
			},
		}),

		/**
		 * Check if Gmail credentials exist and are valid.
		 */
		isAuthenticated: defineQuery({
			description: 'Check if Gmail credentials exist',
			handler: async () => {
				if (!epicenterDir) return false;

				const { data: tokens, error } = await loadTokens(epicenterDir);
				if (error) return false;

				return tokens !== null && !!tokens.refresh_token;
			},
		}),

		// ─────────────────────────────────────────────────────────────────────────
		// Email Sync
		// ─────────────────────────────────────────────────────────────────────────

		/**
		 * Sync emails from Gmail to local database.
		 */
		sync: defineMutation({
			input: type({
				'query?': 'string',
				'maxResults?': 'number',
			}).describe(
				'Sync emails from Gmail. query: Gmail search syntax (e.g., "from:alice" or "is:unread"). maxResults: max emails to fetch (default 500).',
			),
			description: 'Sync emails from Gmail to local database',
			handler: async ({ query, maxResults = 500 }) => {
				if (!epicenterDir) {
					return GmailApiErr({
						message: 'Requires filesystem access (browser not supported)',
						context: { operation: 'sync' },
					});
				}

				// Get authenticated client
				const clientResult = await getAuthenticatedClient(epicenterDir);
				if (clientResult.error) return Err(clientResult.error);

				const gmailApi = google.gmail({
					version: 'v1',
					auth: clientResult.data,
				});

				// List message IDs with pagination
				const messageIds: string[] = [];
				let pageToken: string | undefined;

				while (messageIds.length < maxResults) {
					const remainingCount = maxResults - messageIds.length;
					const pageSize = Math.min(remainingCount, 100); // Gmail max is 100 per page

					const { data: listResponse, error: listError } = await tryAsync({
						try: () =>
							gmailApi.users.messages.list({
								userId: 'me',
								q: query,
								maxResults: pageSize,
								pageToken,
							}),
						catch: (e) =>
							GmailApiErr({
								message: 'Failed to list messages',
								context: {
									operation: 'sync.list',
									details: extractErrorMessage(e),
								},
							}),
					});

					if (listError) return Err(listError);

					const messages = listResponse.data.messages ?? [];
					for (const msg of messages) {
						if (msg.id && messageIds.length < maxResults) {
							messageIds.push(msg.id);
						}
					}

					pageToken = listResponse.data.nextPageToken ?? undefined;
					if (!pageToken) break;
				}

				// Fetch full message details and insert into database
				let syncedCount = 0;
				const now = DateWithTimezone({
					date: new Date(),
					timezone: Intl.DateTimeFormat().resolvedOptions().timeZone,
				}).toJSON();

				for (const gmailId of messageIds) {
					// Check if already exists
					const existing = tables.emails
						.getAll()
						.find((e) => e.gmail_id === gmailId);
					if (existing) {
						// Skip already synced emails
						continue;
					}

					const { data: messageResponse, error: fetchError } = await tryAsync({
						try: () =>
							gmailApi.users.messages.get({
								userId: 'me',
								id: gmailId,
								format: 'full',
							}),
						catch: (e) =>
							GmailApiErr({
								message: 'Failed to fetch message',
								context: {
									operation: 'sync.get',
									details: extractErrorMessage(e),
								},
							}),
					});

					if (fetchError) {
						console.warn(`Skipping message ${gmailId}: ${fetchError.message}`);
						continue;
					}

					const message = messageResponse.data;
					const headers = message.payload?.headers;
					const labels = message.labelIds;

					const emailDate = parseEmailDate(getHeader(headers, 'Date'));

					tables.emails.upsert({
						id: generateId(),
						gmail_id: message.id ?? gmailId,
						thread_id: message.threadId ?? '',
						subject: getHeader(headers, 'Subject'),
						from: getHeader(headers, 'From'),
						to: getHeader(headers, 'To'),
						snippet: message.snippet ?? '',
						body: extractPlainText(message.payload),
						date: DateWithTimezone({
							date: emailDate,
							timezone: 'UTC',
						}).toJSON(),
						received_at: now,
						labels: labelsToString(labels),
						is_read: !hasLabel(labels, 'UNREAD'),
						is_starred: hasLabel(labels, 'STARRED'),
					});

					syncedCount++;
				}

				return Ok({
					message: `Synced ${syncedCount} new emails (${messageIds.length} total found)`,
					syncedCount,
					totalFound: messageIds.length,
				});
			},
		}),

		// ─────────────────────────────────────────────────────────────────────────
		// Email Operations
		// ─────────────────────────────────────────────────────────────────────────

		/**
		 * Permanently delete email from Gmail and local database.
		 */
		deleteEmail: defineMutation({
			input: type({ emailId: 'string' }).describe(
				'emailId: The local database ID of the email to delete.',
			),
			description: 'Permanently delete email from Gmail and local database',
			handler: async ({ emailId }) => {
				if (!epicenterDir) {
					return GmailApiErr({
						message: 'Requires filesystem access (browser not supported)',
						context: { operation: 'deleteEmail' },
					});
				}

				// Find email in local database
				const email = tables.emails.get(emailId);
				if (!email) {
					return EmailNotFoundErr({
						message: 'Email not found in local database',
						context: { emailId },
					});
				}

				// Get authenticated client
				const clientResult = await getAuthenticatedClient(epicenterDir);
				if (clientResult.error) return Err(clientResult.error);

				const gmailApi = google.gmail({
					version: 'v1',
					auth: clientResult.data,
				});

				// Delete from Gmail
				const { error: deleteError } = await tryAsync({
					try: () =>
						gmailApi.users.messages.delete({
							userId: 'me',
							id: email.gmail_id,
						}),
					catch: (e) =>
						GmailApiErr({
							message: 'Failed to delete message from Gmail',
							context: {
								operation: 'deleteEmail',
								details: extractErrorMessage(e),
							},
						}),
				});

				if (deleteError) return Err(deleteError);

				// Delete from local database
				tables.emails.delete({ id: emailId });

				return Ok({ message: 'Email permanently deleted' });
			},
		}),

		/**
		 * Move email to trash in Gmail.
		 */
		trashEmail: defineMutation({
			input: type({ emailId: 'string' }).describe(
				'emailId: The local database ID of the email to trash.',
			),
			description: 'Move email to trash in Gmail',
			handler: async ({ emailId }) => {
				if (!epicenterDir) {
					return GmailApiErr({
						message: 'Requires filesystem access (browser not supported)',
						context: { operation: 'trashEmail' },
					});
				}

				// Find email in local database
				const email = tables.emails.get(emailId);
				if (!email) {
					return EmailNotFoundErr({
						message: 'Email not found in local database',
						context: { emailId },
					});
				}

				// Get authenticated client
				const clientResult = await getAuthenticatedClient(epicenterDir);
				if (clientResult.error) return Err(clientResult.error);

				const gmailApi = google.gmail({
					version: 'v1',
					auth: clientResult.data,
				});

				// Trash in Gmail
				const { error: trashError } = await tryAsync({
					try: () =>
						gmailApi.users.messages.trash({
							userId: 'me',
							id: email.gmail_id,
						}),
					catch: (e) =>
						GmailApiErr({
							message: 'Failed to trash message in Gmail',
							context: {
								operation: 'trashEmail',
								details: extractErrorMessage(e),
							},
						}),
				});

				if (trashError) return Err(trashError);

				// Update labels in local database
				const currentLabels = email.labels ?? '';
				const newLabels = currentLabels ? `${currentLabels},TRASH` : 'TRASH';

				tables.emails.update({
					id: emailId,
					labels: newLabels,
				});

				return Ok({ message: 'Email moved to trash' });
			},
		}),
	}),
});<|MERGE_RESOLUTION|>--- conflicted
+++ resolved
@@ -8,20 +8,12 @@
 	defineWorkspace,
 	generateId,
 	id,
-<<<<<<< HEAD
-	type SerializedRow,
-	text,
-} from '@epicenter/hq';
-import { markdownIndex, MarkdownIndexErr } from '@epicenter/hq/indexes/markdown';
-import { sqliteIndex } from '@epicenter/hq/indexes/sqlite';
-=======
 	markdownProvider,
 	type SerializedRow,
 	sqliteProvider,
 	text,
 } from '@epicenter/hq';
 import { MarkdownProviderErr } from '@epicenter/hq/indexes/markdown';
->>>>>>> 19924787
 import { setupPersistence } from '@epicenter/hq/providers';
 import { type } from 'arktype';
 import { google } from 'googleapis';
