--- conflicted
+++ resolved
@@ -8,13 +8,9 @@
 	integer,
 	json,
 	select,
-<<<<<<< HEAD
-=======
 	sqliteProvider,
->>>>>>> 19924787
 	text,
 } from '@epicenter/hq';
-import { sqliteIndex } from '@epicenter/hq/indexes/sqlite';
 import { setupPersistence } from '@epicenter/hq/providers';
 import { type Browser, browser as browserApi } from '@wxt-dev/browser';
 import { type } from 'arktype';
