--- conflicted
+++ resolved
@@ -1,445 +1,14 @@
 /**
  * Node.js workspace client implementation.
  *
-<<<<<<< HEAD
- * In Node.js environments, storageDir is resolved to an absolute path
- * using node:path. This enables filesystem-based persistence.
- *
- * The async nature comes from provider initialization - Node providers like
- * desktop persistence and markdown provider perform filesystem I/O during setup.
-=======
  * Provides createClient for Node.js environments (CLI, scripts, servers).
  * Handles storage directory resolution and supports both single-workspace
  * and multi-workspace initialization via function overloading.
->>>>>>> 245b6f78
  */
 import path from 'node:path';
-import * as Y from 'yjs';
-import type { WorkspaceActionMap, WorkspaceExports } from '../actions';
-import { createEpicenterDb } from '../db/core';
-import type { Provider } from '../provider.node';
-import type { ProviderExports } from '../provider.shared';
+import type { WorkspaceExports } from '../actions';
+import type { WorkspaceProviderMap } from '../provider';
 import type { WorkspaceSchema } from '../schema';
-<<<<<<< HEAD
-import { createWorkspaceValidators } from '../schema';
-import type { EpicenterDir, StorageDir } from '../types';
-import type { AnyWorkspaceConfig, WorkspaceConfig } from './config.node';
-
-// ═══════════════════════════════════════════════════════════════════════════════
-// NODE-SPECIFIC TYPES
-//
-// Node WorkspaceClient does NOT have `whenSynced`.
-// This is because Node.js initialization is async and fully awaits all providers.
-// By the time you have a client, everything is already synced.
-// ═══════════════════════════════════════════════════════════════════════════════
-
-/**
- * Node.js workspace client (no `whenSynced`).
- *
- * A workspace client is not a standalone concept. It's a single workspace extracted from an Epicenter client.
- * An Epicenter client is an object of workspace clients: `{ workspaceId: WorkspaceClient }`.
- *
- * In Node.js, `createWorkspaceClient` and `createEpicenterClient` are async functions.
- * Provider factories are fully awaited during initialization, so by the time you have
- * a client, all providers are already initialized and synced.
- *
- * This is different from the browser where construction is sync and providers
- * load data in the background. In Node.js, you await the client creation instead.
- *
- * @example
- * ```typescript
- * // Node.js: await the client creation
- * const client = await createWorkspaceClient(workspace);
- * // Everything is ready - no need for whenSynced
- * const data = client.getAllData();
- * ```
- */
-export type WorkspaceClient<TExports extends WorkspaceExports> = TExports & {
-	/** The underlying YJS document for this workspace. */
-	$ydoc: Y.Doc;
-
-	/** Async cleanup method - destroys all providers and the YJS document. */
-	destroy: () => Promise<void>;
-
-	/** Async disposal for `await using` syntax. */
-	[Symbol.asyncDispose]: () => Promise<void>;
-};
-
-/**
- * Node.js mapping of workspace configs to clients.
- *
- * Uses the Node.js `WorkspaceClient` type which does NOT include `whenSynced`.
- */
-export type WorkspacesToClients<WS extends readonly AnyWorkspaceConfig[]> = {
-	[W in WS[number] as W extends { id: infer TId extends string }
-		? TId
-		: never]: W extends {
-		exports: (context: any) => infer TExports extends WorkspaceExports;
-	}
-		? WorkspaceClient<TExports>
-		: never;
-};
-
-// ═══════════════════════════════════════════════════════════════════════════════
-// ASYNC INITIALIZATION (Node.js)
-//
-// This is nearly identical to client.browser.ts, with one key difference:
-// - Node.js: Providers are called WITH await (async)
-// - Browser: Providers are called WITHOUT await (sync)
-//
-// Node providers like desktop persistence and markdown index perform filesystem
-// I/O during initialization, so we must await them. Browser providers handle
-// async internally (IndexedDB loads in background) so don't need await.
-//
-// This duplication is intentional for clarity - you can read this file
-// top-to-bottom without jumping between files.
-// ═══════════════════════════════════════════════════════════════════════════════
-
-/**
- * Initializes multiple workspaces ASYNCHRONOUSLY.
- * Node.js version - providers are awaited for filesystem I/O.
- *
- * Uses flat dependency resolution with VS Code-style peer dependency model.
- * All transitive dependencies must be present in the provided workspaces array (flat/hoisted).
- * Initialization uses topological sort for deterministic, predictable order.
- *
- * @param workspaceConfigs - Array of workspace configurations to initialize
- * @param options.storageDir - Absolute storage directory path
- * @param options.epicenterDir - Absolute path to .epicenter directory
- * @returns Object mapping workspace ids to initialized workspace clients
- */
-export async function initializeWorkspaces<
-	const TConfigs extends readonly AnyWorkspaceConfig[],
->(
-	workspaceConfigs: TConfigs,
-	{ storageDir, epicenterDir }: { storageDir: StorageDir; epicenterDir: EpicenterDir },
-): Promise<WorkspacesToClients<TConfigs>> {
-	// ═══════════════════════════════════════════════════════════════════════════
-	// PHASE 1: REGISTRATION
-	// Register all workspace configs
-	// ═══════════════════════════════════════════════════════════════════════════
-
-	/**
-	 * Registry mapping workspace ID to workspace config.
-	 * Each workspace ID should appear at most once in the workspaceConfigs array.
-	 */
-	const workspaceConfigsMap = new Map<string, WorkspaceConfig>();
-
-	// Register all workspace configs
-	for (const workspaceConfig of workspaceConfigs) {
-		// At runtime, all workspace configs have full WorkspaceConfig properties
-		// The AnyWorkspaceConfig constraint is only for type inference
-		const config = workspaceConfig as unknown as WorkspaceConfig;
-		const existing = workspaceConfigsMap.get(config.id);
-		if (existing) {
-			throw new Error(
-				`Duplicate workspace ID detected: "${config.id}". Each workspace must have a unique ID.`,
-			);
-		}
-		workspaceConfigsMap.set(config.id, config);
-	}
-
-	// ═══════════════════════════════════════════════════════════════════════════
-	// PHASE 2: DEPENDENCY VERIFICATION
-	// Verify that all dependencies exist in registered workspaces (flat/hoisted model)
-	// ═══════════════════════════════════════════════════════════════════════════
-
-	// Verify all dependencies for ALL registered workspace configs (not just root-level ones)
-	// This ensures the flat/hoisted model is correctly followed at every level:
-	// - If A depends on B and B depends on C, both B and C must be in rootWorkspaceConfigs
-	// - By checking every workspace in the map, we verify the entire dependency tree
-	//
-	// Note: We only check direct dependencies (not recursive) because the flat/hoisted model
-	// guarantees complete validation in a single pass. Example:
-	// - Root config contains: [A, B, C]
-	// - A.dependencies = [B]
-	// - B.dependencies = [C]
-	// - C.dependencies = []
-	// Since each dependent workspace also has their transitive dependencies hoisted to the root,
-	// we don't need recursion. Each workspace's direct dependencies are sufficient.
-	// When we iterate:
-	// - Check A: verify B exists ✓
-	// - Check B: verify C exists ✓
-	// - Check C: no dependencies ✓
-	for (const [workspaceId, workspaceConfig] of workspaceConfigsMap) {
-		if (workspaceConfig.dependencies) {
-			for (const dep of workspaceConfig.dependencies) {
-				// Verify the dependency exists in registered configs (flat/hoisted model)
-				if (!workspaceConfigsMap.has(dep.id)) {
-					throw new Error(
-						`Missing dependency: workspace "${workspaceId}" depends on "${dep.id}", but it was not found in rootWorkspaceConfigs.\n\nFix: Add "${dep.id}" to rootWorkspaceConfigs array (flat/hoisted resolution).\nAll transitive dependencies must be declared at the root level.`,
-					);
-				}
-			}
-		}
-	}
-
-	// ═══════════════════════════════════════════════════════════════════════════
-	// PHASE 3: BUILD DEPENDENCY GRAPH
-	// Create adjacency list and in-degree map for topological sort
-	// ═══════════════════════════════════════════════════════════════════════════
-
-	/**
-	 * Adjacency list mapping workspace ID to dependent workspace IDs.
-	 * Example: If workspace B depends on workspace A, then dependents[A] contains [B]
-	 * This represents the "outgoing edges" in the dependency graph.
-	 */
-	const dependents = new Map<string, string[]>();
-
-	/**
-	 * In-degree map tracking the number of dependencies for each workspace.
-	 * In-degree is the count of "incoming edges" (dependencies).
-	 * Example: If workspace C depends on A and B, then inDegree[C] = 2
-	 * Workspaces with in-degree 0 have no dependencies and can be initialized first.
-	 */
-	const inDegree = new Map<string, number>();
-
-	// Initialize structures for all registered workspaces
-	for (const id of workspaceConfigsMap.keys()) {
-		dependents.set(id, []);
-		inDegree.set(id, 0);
-	}
-
-	// Build the graph by processing each workspace config's dependencies
-	for (const [id, workspaceConfig] of workspaceConfigsMap) {
-		if (
-			workspaceConfig.dependencies &&
-			workspaceConfig.dependencies.length > 0
-		) {
-			for (const dep of workspaceConfig.dependencies) {
-				// Add edge: dep.id -> id (id depends on dep.id)
-				// Note: Dependencies are already verified in Phase 2
-				dependents.get(dep.id)?.push(id);
-
-				// Increment in-degree for the dependent workspace
-				inDegree.set(id, inDegree.get(id)! + 1);
-			}
-		}
-	}
-
-	// ═══════════════════════════════════════════════════════════════════════════
-	// PHASE 4: TOPOLOGICAL SORT (Kahn's Algorithm)
-	// Sort workspaces by dependency order
-	// ═══════════════════════════════════════════════════════════════════════════
-
-	/**
-	 * Queue of workspace IDs ready to be added to the sorted list.
-	 * Starts with all workspaces that have zero dependencies (in-degree = 0).
-	 * As we process each workspace, we add new workspaces whose dependencies are satisfied.
-	 */
-	const queue: string[] = [];
-	for (const [id, degree] of inDegree) {
-		if (degree === 0) {
-			queue.push(id);
-		}
-	}
-
-	/**
-	 * Sorted list of workspace IDs in topological order.
-	 * This is the initialization order: dependencies come before their dependents.
-	 * Example: If B depends on A, then sorted = [A, B] (not [B, A])
-	 */
-	const sorted: string[] = [];
-
-	// Process the queue
-	while (queue.length > 0) {
-		const currentId = queue.shift()!;
-		sorted.push(currentId);
-
-		// For each workspace that depends on the current workspace
-		for (const dependentId of dependents.get(currentId)!) {
-			// Decrement in-degree (one dependency satisfied)
-			const newDegree = inDegree.get(dependentId)! - 1;
-			inDegree.set(dependentId, newDegree);
-
-			// If all dependencies are satisfied, add to queue
-			if (newDegree === 0) {
-				queue.push(dependentId);
-			}
-		}
-	}
-
-	// Check for circular dependencies
-	if (sorted.length !== workspaceConfigsMap.size) {
-		const unsorted = Array.from(workspaceConfigsMap.keys()).filter(
-			(id) => !sorted.includes(id),
-		);
-		throw new Error(
-			`Circular dependency detected. The following workspaces form a cycle: ${unsorted.join(', ')}`,
-		);
-	}
-
-	// ═══════════════════════════════════════════════════════════════════════════
-	// PHASE 5: INITIALIZE IN TOPOLOGICAL ORDER (ASYNC)
-	// Initialize workspaces one by one in dependency order
-	// ═══════════════════════════════════════════════════════════════════════════
-
-	/**
-	 * Map of workspace ID to initialized workspace client.
-	 * Each client exposes all workspace exports (actions, utilities, constants).
-	 * Populated as we initialize each workspace in topological order.
-	 * When initializing workspace B that depends on A, we can safely
-	 * inject clients[A] because A was initialized earlier in the sorted order.
-	 */
-	const clients = new Map<string, WorkspaceClient<any>>();
-
-	/**
-	 * Initialize a single workspace ASYNCHRONOUSLY (non-recursive).
-	 * All dependencies are guaranteed to be already initialized because we're
-	 * processing workspaces in topological order. This function:
-	 * 1. Injects already-initialized dependency clients
-	 * 2. Creates YDoc, tables, providers, and exports
-	 * 3. Returns the initialized workspace client
-	 *
-	 * NOTE: Unlike client.browser.ts, this AWAITS provider factories.
-	 * Node providers perform filesystem I/O during initialization.
-	 */
-	const initializeWorkspace = async (
-		workspaceConfig: WorkspaceConfig,
-	): Promise<WorkspaceClient<any>> => {
-		// Build the workspaceClients object by injecting already-initialized dependencies
-		// Key: dependency id, Value: full client with all exports (actions + utilities)
-		const workspaceClients: Record<
-			string,
-			WorkspaceClient<WorkspaceExports>
-		> = {};
-
-		if (
-			workspaceConfig.dependencies &&
-			workspaceConfig.dependencies.length > 0
-		) {
-			// Inject dependency clients from the registered configs
-			// Build set of unique dependency IDs
-			const uniqueDepIds = new Set(
-				workspaceConfig.dependencies.map((dep) => dep.id),
-			);
-
-			// Inject dependency clients
-			for (const depId of uniqueDepIds) {
-				// Get the workspace config
-				const depConfig = workspaceConfigsMap.get(depId);
-				if (!depConfig) {
-					throw new Error(
-						`Internal error: dependency "${depId}" not found in registered configs`,
-					);
-				}
-
-				// Get the initialized client
-				const depClient = clients.get(depId);
-				if (!depClient) {
-					throw new Error(
-						`Internal error: dependency "${depId}" should have been initialized before "${workspaceConfig.id}"`,
-					);
-				}
-
-				// Inject using the config's id
-				workspaceClients[depConfig.id] = depClient;
-			}
-		}
-
-		// Now that all dependencies are ready, initialize this workspace's core components
-
-		// Create YJS document with workspace ID as the document GUID
-		// gc: true enables garbage collection of deleted content, reducing file size over time
-		const ydoc = new Y.Doc({ guid: workspaceConfig.id, gc: true });
-
-		// Initialize Epicenter tables (wraps YJS with table/record API)
-		const tables = createEpicenterDb(ydoc, workspaceConfig.tables);
-
-		// Create validators for runtime validation and arktype composition
-		// Exposed via exports context for use in migration scripts, external validation, etc.
-		const validators = createWorkspaceValidators(workspaceConfig.tables);
-
-		// ═══════════════════════════════════════════════════════════════════════
-		// KEY DIFFERENCE FROM client.browser.ts:
-		// We AWAIT provider factories because Node providers like desktop
-		// persistence and markdown index perform filesystem I/O during init.
-		// Initialize all providers in parallel for better performance.
-		// ═══════════════════════════════════════════════════════════════════════
-		const providers = Object.fromEntries(
-			await Promise.all(
-				Object.entries(workspaceConfig.providers).map(
-					async ([providerId, providerFn]) => {
-						const result = await providerFn({
-							id: workspaceConfig.id,
-							providerId,
-							ydoc,
-							schema: workspaceConfig.tables,
-							tables,
-							storageDir,
-							epicenterDir,
-						});
-						// Providers can return void or exports
-						return [providerId, result ?? {}];
-					},
-				),
-			),
-		) as Record<string, ProviderExports>;
-
-		// Call the exports factory to get workspace exports (actions + utilities), passing:
-		// - tables: Epicenter tables API for direct table operations
-		// - schema: The workspace schema (table definitions)
-		// - validators: Schema validators for runtime validation and arktype composition
-		// - providers: exported resources from each provider (db, queries, etc.)
-		// - workspaces: full clients from dependencies (all exports, not filtered!)
-		// - storageDir: Absolute storage directory path
-		// - epicenterDir: Absolute path to .epicenter directory
-		// Note: blobs are commented out until browser-compatible implementation exists
-		const exports = workspaceConfig.exports({
-			tables,
-			schema: workspaceConfig.tables,
-			validators,
-			providers,
-			workspaces: workspaceClients,
-			// blobs temporarily disabled for browser compatibility
-			blobs: {} as any,
-			storageDir,
-			epicenterDir,
-		});
-
-		// Create async cleanup function
-		const cleanup = async () => {
-			// Clean up providers first, awaiting any async destroy operations
-			// Note: destroy is optional for providers
-			await Promise.all(
-				Object.values(providers).map((provider) => provider.destroy?.()),
-			);
-
-			// Clean up YDoc (disconnects providers, cleans up observers)
-			ydoc.destroy();
-		};
-
-		// Create the workspace client with all exports (actions + utilities)
-		// Filtering to just actions happens at the server/MCP level via iterActions()
-		const client: WorkspaceClient<any> = {
-			...exports,
-			$ydoc: ydoc,
-			destroy: cleanup,
-			[Symbol.asyncDispose]: cleanup,
-		};
-
-		return client;
-	};
-
-	// Initialize all workspaces in topological order (async)
-	for (const workspaceId of sorted) {
-		const workspaceConfig = workspaceConfigsMap.get(workspaceId)!;
-		const client = await initializeWorkspace(workspaceConfig);
-		clients.set(workspaceId, client);
-	}
-
-	// Convert Map to typed object keyed by workspace id
-	const initializedWorkspaces: Record<
-		string,
-		WorkspaceClient<WorkspaceActionMap>
-	> = {};
-	for (const [workspaceId, client] of clients) {
-		initializedWorkspaces[workspaceId] = client;
-	}
-
-	return initializedWorkspaces as WorkspacesToClients<TConfigs>;
-}
-=======
 import type { ProjectDir } from '../types';
 import {
 	type EpicenterClient,
@@ -483,7 +52,6 @@
 	 */
 	projectDir?: string;
 };
->>>>>>> 245b6f78
 
 /**
  * Create a client for a single workspace.
@@ -520,14 +88,9 @@
 	const TDeps extends readonly AnyWorkspaceConfig[],
 	const TId extends string,
 	TWorkspaceSchema extends WorkspaceSchema,
-	const TProviders extends Record<string, Provider<TWorkspaceSchema>>,
+	const TProviderResults extends WorkspaceProviderMap,
 	TExports extends WorkspaceExports,
 >(
-<<<<<<< HEAD
-	workspace: WorkspaceConfig<TDeps, TId, TWorkspaceSchema, TProviders, TExports>,
-): Promise<WorkspaceClient<TExports>> {
-	// Collect all workspace configs (target + dependencies) for flat/hoisted initialization
-=======
 	workspace: WorkspaceConfig<
 		TDeps,
 		TId,
@@ -607,7 +170,6 @@
 	}
 
 	const workspace = input as WorkspaceConfig;
->>>>>>> 245b6f78
 	const allWorkspaceConfigs: WorkspaceConfig[] = [];
 
 	if (workspace.dependencies) {
@@ -617,23 +179,7 @@
 	}
 	allWorkspaceConfigs.push(workspace);
 
-<<<<<<< HEAD
-	allWorkspaceConfigs.push(workspace as unknown as WorkspaceConfig);
-
-	// Node.js: resolve storage directory and epicenter directory
-	const resolvedStorageDir = path.resolve(process.cwd()) as StorageDir;
-	const resolvedEpicenterDir = path.join(
-		resolvedStorageDir,
-		'.epicenter',
-	) as EpicenterDir;
-
-	const clients = await initializeWorkspaces(allWorkspaceConfigs, {
-		storageDir: resolvedStorageDir,
-		epicenterDir: resolvedEpicenterDir,
-	});
-=======
 	const clients = await initializeWorkspaces(allWorkspaceConfigs, projectDir);
->>>>>>> 245b6f78
 
 	const workspaceClient = clients[workspace.id as keyof typeof clients];
 	if (!workspaceClient) {
