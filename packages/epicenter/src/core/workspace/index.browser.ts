/**
 * Browser-specific workspace exports.
 *
 * This file is selected by bundlers when the "browser" condition is matched.
 */

<<<<<<< HEAD
// Provider types (browser-specific)
export type { Provider, ProviderContext } from '../provider.browser';
// Runtime and types - browser version
export { createWorkspaceClient } from './client.browser';
export type { WorkspaceClient, WorkspacesToClients } from './client.browser';
=======
// Provider types (shared)
export type { Provider, ProviderContext } from '../provider';
// Runtime - browser version
export { createClient } from './client.browser';
// Types from shared (no platform-specific code)
export type {
	ActionInfo,
	EpicenterClient,
	WorkspaceClient,
	WorkspacesToClients,
} from './client.shared';
export { iterActions } from './client.shared';
>>>>>>> 245b6f78

// Config types and definition (browser-specific)
export type {
	AnyWorkspaceConfig,
	WorkspaceConfig,
	WorkspacesToExports,
} from './config.browser';
export { defineWorkspace } from './config.browser';<|MERGE_RESOLUTION|>--- conflicted
+++ resolved
@@ -4,13 +4,6 @@
  * This file is selected by bundlers when the "browser" condition is matched.
  */
 
-<<<<<<< HEAD
-// Provider types (browser-specific)
-export type { Provider, ProviderContext } from '../provider.browser';
-// Runtime and types - browser version
-export { createWorkspaceClient } from './client.browser';
-export type { WorkspaceClient, WorkspacesToClients } from './client.browser';
-=======
 // Provider types (shared)
 export type { Provider, ProviderContext } from '../provider';
 // Runtime - browser version
@@ -23,12 +16,11 @@
 	WorkspacesToClients,
 } from './client.shared';
 export { iterActions } from './client.shared';
->>>>>>> 245b6f78
 
-// Config types and definition (browser-specific)
+// Config types and definition (shared)
 export type {
 	AnyWorkspaceConfig,
 	WorkspaceConfig,
 	WorkspacesToExports,
-} from './config.browser';
-export { defineWorkspace } from './config.browser';+} from './config';
+export { defineWorkspace } from './config';