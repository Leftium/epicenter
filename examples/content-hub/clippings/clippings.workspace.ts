--- conflicted
+++ resolved
@@ -9,21 +9,13 @@
 	generateId,
 	id,
 	integer,
-<<<<<<< HEAD
-	select,
-=======
 	markdownProvider,
 	select,
 	sqliteProvider,
->>>>>>> 19924787
 	text,
+	withBodyField,
 } from '@epicenter/hq';
-<<<<<<< HEAD
-import { markdownIndex, MarkdownIndexErr, withBodyField } from '@epicenter/hq/indexes/markdown';
-import { sqliteIndex } from '@epicenter/hq/indexes/sqlite';
-=======
 import { MarkdownProviderErr } from '@epicenter/hq/indexes/markdown';
->>>>>>> 19924787
 import { setupPersistence } from '@epicenter/hq/providers';
 import { type } from 'arktype';
 import { Defuddle } from 'defuddle/node';
