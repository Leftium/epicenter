import { beforeAll, describe, expect, test } from 'bun:test';
import { type } from 'arktype';
import { eq } from 'drizzle-orm';
import { Ok } from 'wellcrafted/result';
import {
	boolean,
	defineEpicenter,
	defineMutation,
	defineQuery,
	defineWorkspace,
	generateId,
	id,
	integer,
	select,
	text,
<<<<<<< HEAD
} from '../../src/index';
import { sqliteIndex } from '../../src/indexes/sqlite';
import type { createServer } from '../../src/server';
=======
} from '../../src/index.node';
import { sqliteProvider } from '../../src/indexes/sqlite';
>>>>>>> f8211f3a

// Helper to parse SSE response from MCP endpoint
async function parseMcpResponse(response: Response): Promise<any> {
	const text = await response.text();
	// SSE format: "event: message\ndata: {json}\n\n"
	const dataLine = text.split('\n').find((line) => line.startsWith('data: '));
	if (!dataLine) throw new Error('No data in SSE response');
	return JSON.parse(dataLine.substring(6)); // Remove "data: " prefix
}

describe('Server Integration Tests', () => {
	// Define a simple blog workspace
	const blogWorkspace = defineWorkspace({
		id: 'blog',

		tables: {
			posts: {
				id: id(),
				title: text(),
				content: text({ nullable: true }),
				category: select({
					options: ['tech', 'personal', 'work'],
				}),
				views: integer({ default: 0 }),
				published: boolean({ default: false }),
			},
		},

		providers: {
			sqlite: (c) => sqliteProvider(c),
		},

		exports: ({ tables, providers }) => ({
			createPost: defineMutation({
				input: type({
					title: 'string >= 1',
					'content?': 'string',
					category: "'tech' | 'personal' | 'work'",
				}),
				description: 'Create a new blog post',
				handler: async (input) => {
					const post = {
						id: generateId(),
						title: input.title,
						content: input.content ?? '',
						category: input.category,
						views: 0,
						published: false,
					};
<<<<<<< HEAD
					db.posts.insert(post);
=======
					tables.posts.upsert(post);
>>>>>>> f8211f3a
					return Ok(post);
				},
			}),

			getAllPosts: defineQuery({
				description: 'Get all blog posts',
				handler: async () => {
					const posts = await providers.sqlite.db
						.select()
						.from(providers.sqlite.posts);
					return Ok(posts);
				},
			}),

			getPostsByCategory: defineQuery({
				input: type({
					category: "'tech' | 'personal' | 'work'",
				}),
				description: 'Get posts by category',
				handler: async ({ category }) => {
					const posts = await providers.sqlite.db
						.select()
						.from(providers.sqlite.posts)
						.where(eq(providers.sqlite.posts.category, category));
					return Ok(posts);
				},
			}),
		}),
	});

	describe('Single Workspace Server', () => {
		const singleWorkspaceEpicenter = defineEpicenter({
			id: 'single-workspace-test',
			workspaces: [blogWorkspace],
		});

		let _app: Awaited<ReturnType<typeof createServer>>['app'];
		let server: any;

		beforeAll(async () => {
			const { app, websocket } = await createServer(singleWorkspaceEpicenter);
			server = Bun.serve({
				fetch: app.fetch,
				websocket,
				port: 0, // Random available port
			});
		});

		test('creates post via POST /workspaces/blog/createPost', async () => {
			const response = await fetch(
				`http://localhost:${server.port}/workspaces/blog/createPost`,
				{
					method: 'POST',
					headers: { 'Content-Type': 'application/json' },
					body: JSON.stringify({
						title: 'Test Post',
						content: 'This is a test',
						category: 'tech',
					}),
				},
			);

			expect(response.status).toBe(200);
			const data = await response.json();
			expect(data.data).toBeDefined();
			expect(data.data.title).toBe('Test Post');
			expect(data.data.category).toBe('tech');
		});

		test('gets all posts via GET /workspaces/blog/getAllPosts', async () => {
			const response = await fetch(
				`http://localhost:${server.port}/workspaces/blog/getAllPosts`,
			);

			expect(response.status).toBe(200);
			const data = await response.json();
			expect(data.data).toBeDefined();
			expect(Array.isArray(data.data)).toBe(true);
		});

		test('gets posts by category via GET /workspaces/blog/getPostsByCategory', async () => {
			const response = await fetch(
				`http://localhost:${server.port}/workspaces/blog/getPostsByCategory?category=tech`,
			);

			expect(response.status).toBe(200);
			const data = await response.json();
			expect(data.data).toBeDefined();
			expect(Array.isArray(data.data)).toBe(true);
		});

		test('lists MCP tools via POST /mcp', async () => {
			const response = await fetch(`http://localhost:${server.port}/mcp`, {
				method: 'POST',
				headers: {
					'Content-Type': 'application/json',
					Accept: 'application/json, text/event-stream',
				},
				body: JSON.stringify({
					jsonrpc: '2.0',
					id: 1,
					method: 'tools/list',
				}),
			});

			expect(response.status).toBe(200);
			const data = await parseMcpResponse(response);
			expect(data.result).toBeDefined();
			expect(data.result.tools).toBeDefined();
			expect(Array.isArray(data.result.tools)).toBe(true);
			expect(data.result.tools.length).toBeGreaterThan(0);

			const createPostTool = data.result.tools.find(
				(t: any) => t.name === 'blog_createPost',
			);
			expect(createPostTool).toBeDefined();
		});

		test('calls MCP tool via POST /mcp', async () => {
			const response = await fetch(`http://localhost:${server.port}/mcp`, {
				method: 'POST',
				headers: {
					'Content-Type': 'application/json',
					Accept: 'application/json, text/event-stream',
				},
				body: JSON.stringify({
					jsonrpc: '2.0',
					id: 2,
					method: 'tools/call',
					params: {
						name: 'blog_createPost',
						arguments: {
							title: 'MCP Test Post',
							category: 'tech',
						},
					},
				}),
			});

			expect(response.status).toBe(200);
			const data = await parseMcpResponse(response);
			expect(data.result).toBeDefined();
			expect(data.result.content).toBeDefined();
			expect(data.result.content[0].type).toBe('text');
			expect(data.result.isError).toBeUndefined();

			const result = JSON.parse(data.result.content[0].text);
			expect(result.title).toBe('MCP Test Post');
		});

		// TODO: Input validation with sValidator isn't working in the simplified version
		// because we're registering both GET and POST without proper schema middleware
		// test('returns 400 for invalid input', async () => {
		// 	const response = await fetch(`http://localhost:${server.port}/blog/createPost`, {
		// 		method: 'POST',
		// 		headers: { 'Content-Type': 'application/json' },
		// 		body: JSON.stringify({
		// 			title: '', // Empty title should fail validation
		// 			category: 'tech',
		// 		}),
		// 	});

		// 	expect(response.status).toBe(400);
		// });
	});

	describe('Epicenter Server', () => {
		const authWorkspace = defineWorkspace({
			id: 'auth',

			tables: {
				users: {
					id: id(),
					email: text(),
					name: text(),
				},
			},

			providers: {
				sqlite: (c) =>
					sqliteProvider(c, {
						database: ':memory:',
					}),
			},

			exports: ({ tables }) => ({
				createUser: defineMutation({
					input: type({
						email: 'string',
						name: 'string',
					}),
					description: 'Create a new user',
					handler: async (input) => {
						const user = {
							id: generateId(),
							...input,
						};
<<<<<<< HEAD
						db.users.insert(user);
=======
						tables.users.upsert(user);
>>>>>>> f8211f3a
						return Ok(user);
					},
				}),
			}),
		});

		const epicenter = defineEpicenter({
			id: 'test-app',
			workspaces: [blogWorkspace, authWorkspace],
		});

		let _app: Awaited<ReturnType<typeof createServer>>['app'];
		let server: any;

		beforeAll(async () => {
			const { app, websocket } = await createServer(epicenter);
			server = Bun.serve({
				fetch: app.fetch,
				websocket,
				port: 0,
			});
		});

		test('creates post via POST /workspaces/blog/createPost', async () => {
			const response = await fetch(
				`http://localhost:${server.port}/workspaces/blog/createPost`,
				{
					method: 'POST',
					headers: { 'Content-Type': 'application/json' },
					body: JSON.stringify({
						title: 'Epicenter Test',
						category: 'tech',
					}),
				},
			);

			expect(response.status).toBe(200);
			const data = await response.json();
			expect(data.data.title).toBe('Epicenter Test');
		});

		test('creates user via POST /workspaces/auth/createUser', async () => {
			const response = await fetch(
				`http://localhost:${server.port}/workspaces/auth/createUser`,
				{
					method: 'POST',
					headers: { 'Content-Type': 'application/json' },
					body: JSON.stringify({
						email: 'test@example.com',
						name: 'Test User',
					}),
				},
			);

			expect(response.status).toBe(200);
			const data = await response.json();
			expect(data.data.email).toBe('test@example.com');
		});

		test('lists MCP tools from all workspaces', async () => {
			const response = await fetch(`http://localhost:${server.port}/mcp`, {
				method: 'POST',
				headers: {
					'Content-Type': 'application/json',
					Accept: 'application/json, text/event-stream',
				},
				body: JSON.stringify({
					jsonrpc: '2.0',
					id: 3,
					method: 'tools/list',
				}),
			});

			expect(response.status).toBe(200);
			const data = await parseMcpResponse(response);
			expect(data.result.tools).toBeDefined();

			const blogTools = data.result.tools.filter((t: any) =>
				t.name.startsWith('blog_'),
			);
			const authTools = data.result.tools.filter((t: any) =>
				t.name.startsWith('auth_'),
			);

			expect(blogTools.length).toBeGreaterThan(0);
			expect(authTools.length).toBeGreaterThan(0);
		});

		test('calls MCP tool from specific workspace', async () => {
			const response = await fetch(`http://localhost:${server.port}/mcp`, {
				method: 'POST',
				headers: {
					'Content-Type': 'application/json',
					Accept: 'application/json, text/event-stream',
				},
				body: JSON.stringify({
					jsonrpc: '2.0',
					id: 4,
					method: 'tools/call',
					params: {
						name: 'auth_createUser',
						arguments: {
							email: 'mcp@example.com',
							name: 'MCP User',
						},
					},
				}),
			});

			expect(response.status).toBe(200);
			const data = await parseMcpResponse(response);
			expect(data.result.isError).toBeUndefined();

			const result = JSON.parse(data.result.content[0].text);
			expect(result.email).toBe('mcp@example.com');
		});
	});
});<|MERGE_RESOLUTION|>--- conflicted
+++ resolved
@@ -13,14 +13,9 @@
 	integer,
 	select,
 	text,
-<<<<<<< HEAD
-} from '../../src/index';
-import { sqliteIndex } from '../../src/indexes/sqlite';
-import type { createServer } from '../../src/server';
-=======
+	createServer,
 } from '../../src/index.node';
 import { sqliteProvider } from '../../src/indexes/sqlite';
->>>>>>> f8211f3a
 
 // Helper to parse SSE response from MCP endpoint
 async function parseMcpResponse(response: Response): Promise<any> {
@@ -70,11 +65,7 @@
 						views: 0,
 						published: false,
 					};
-<<<<<<< HEAD
-					db.posts.insert(post);
-=======
 					tables.posts.upsert(post);
->>>>>>> f8211f3a
 					return Ok(post);
 				},
 			}),
@@ -272,11 +263,7 @@
 							id: generateId(),
 							...input,
 						};
-<<<<<<< HEAD
-						db.users.insert(user);
-=======
 						tables.users.upsert(user);
->>>>>>> f8211f3a
 						return Ok(user);
 					},
 				}),
