/**
 * Node.js-specific workspace exports.
 *
 * This file is selected by bundlers when the "node" condition is matched.
 */

<<<<<<< HEAD
// Provider types (node-specific)
export type { Provider, ProviderContext } from '../provider.node';
// Runtime and types - node version
export { createWorkspaceClient } from './client.node';
export type { WorkspaceClient, WorkspacesToClients } from './client.node';
=======
// Provider types (shared)
export type { Provider, ProviderContext } from '../provider';
// Runtime - node version
export { createClient, type CreateClientOptions } from './client.node';
// Types from shared (no platform-specific code)
export type {
	ActionInfo,
	EpicenterClient,
	WorkspaceClient,
	WorkspacesToClients,
} from './client.shared';
export { iterActions } from './client.shared';
>>>>>>> 245b6f78

// Config types and definition (node-specific)
export type {
	AnyWorkspaceConfig,
	WorkspaceConfig,
	WorkspacesToExports,
} from './config.node';
export { defineWorkspace } from './config.node';<|MERGE_RESOLUTION|>--- conflicted
+++ resolved
@@ -4,13 +4,6 @@
  * This file is selected by bundlers when the "node" condition is matched.
  */
 
-<<<<<<< HEAD
-// Provider types (node-specific)
-export type { Provider, ProviderContext } from '../provider.node';
-// Runtime and types - node version
-export { createWorkspaceClient } from './client.node';
-export type { WorkspaceClient, WorkspacesToClients } from './client.node';
-=======
 // Provider types (shared)
 export type { Provider, ProviderContext } from '../provider';
 // Runtime - node version
@@ -23,12 +16,11 @@
 	WorkspacesToClients,
 } from './client.shared';
 export { iterActions } from './client.shared';
->>>>>>> 245b6f78
 
-// Config types and definition (node-specific)
+// Config types and definition (shared)
 export type {
 	AnyWorkspaceConfig,
 	WorkspaceConfig,
 	WorkspacesToExports,
-} from './config.node';
-export { defineWorkspace } from './config.node';+} from './config';
+export { defineWorkspace } from './config';