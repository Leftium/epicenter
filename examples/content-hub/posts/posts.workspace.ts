--- conflicted
+++ resolved
@@ -2,17 +2,11 @@
 	date,
 	defineWorkspace,
 	id,
-<<<<<<< HEAD
-	select,
-=======
 	markdownProvider,
 	select,
 	sqliteProvider,
->>>>>>> 19924787
 	text,
 } from '@epicenter/hq';
-import { markdownIndex } from '@epicenter/hq/indexes/markdown';
-import { sqliteIndex } from '@epicenter/hq/indexes/sqlite';
 import { setupPersistence } from '@epicenter/hq/providers';
 
 const NICHES = [
