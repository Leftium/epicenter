<script lang="ts">
	import {
		LabeledSelect,
		LabeledSwitch,
	} from '$lib/components/labeled/index.js';
	import { Button } from '@repo/ui/button';
	import { Separator } from '@repo/ui/separator';
	import { ALWAYS_ON_TOP_MODE_OPTIONS } from '$lib/constants/ui';
	import { settings } from '$lib/stores/settings.svelte';
</script>

<svelte:head>
	<title>Settings - Whispering</title>
</svelte:head>

<div class="space-y-6">
	<div>
		<h3 class="text-lg font-medium">General</h3>
		<p class="text-muted-foreground text-sm">
			Configure your general Whispering preferences.
		</p>
	</div>

	<Separator />

<<<<<<< HEAD
	<fieldset class="space-y-3 border-0 p-0">
		<legend class="text-sm font-semibold text-foreground">
			Transcription output
		</legend>
		<p class="text-sm text-muted-foreground">
			Applies immediately after an audio transcription finishes.
		</p>

		<LabeledSwitch
			id="transcription.copyToClipboardOnSuccess"
			label="Copy transcribed text to clipboard"
			bind:checked={
				() => settings.value['transcription.copyToClipboardOnSuccess'],
				(v) => settings.updateKey('transcription.copyToClipboardOnSuccess', v)
			}
		/>

		<LabeledSwitch
			id="transcription.writeToCursorOnSuccess"
			label="Paste transcribed text at cursor"
			bind:checked={
				() => settings.value['transcription.writeToCursorOnSuccess'],
				(v) => settings.updateKey('transcription.writeToCursorOnSuccess', v)
			}
		/>
	</fieldset>
=======
	<LabeledSwitch
		id="transcription.copyToClipboardOnSuccess"
		label="Copy transcript to clipboard"
		bind:checked={
			() => settings.value['transcription.copyToClipboardOnSuccess'],
			(v) => settings.updateKey('transcription.copyToClipboardOnSuccess', v)
		}
	/>

	<LabeledSwitch
		id="transcription.writeToCursorOnSuccess"
		label="Paste transcript at cursor"
		bind:checked={
			() => settings.value['transcription.writeToCursorOnSuccess'],
			(v) => settings.updateKey('transcription.writeToCursorOnSuccess', v)
		}
	/>
>>>>>>> 6b690e3a

	{#if window.__TAURI_INTERNALS__ && settings.value['transcription.writeToCursorOnSuccess']}
		<LabeledSwitch
			id="transcription.simulateEnterAfterOutput"
			label="Press Enter after pasting transcript"
			bind:checked={
				() => settings.value['transcription.simulateEnterAfterOutput'],
				(v) => settings.updateKey('transcription.simulateEnterAfterOutput', v)
			}
		/>
	{/if}

	<Separator />

	<fieldset class="space-y-3 border-0 p-0">
		<legend class="text-sm font-semibold text-foreground">
			Transformation output
		</legend>
		<p class="text-sm text-muted-foreground">
			Applies after you run a saved transformation on a transcription.
		</p>

		<LabeledSwitch
			id="transformation.copyToClipboardOnSuccess"
			label="Copy transformed text to clipboard"
			bind:checked={
				() => settings.value['transformation.copyToClipboardOnSuccess'],
				(v) => settings.updateKey('transformation.copyToClipboardOnSuccess', v)
			}
		/>

		<LabeledSwitch
			id="transformation.writeToCursorOnSuccess"
			label="Paste transformed text at cursor"
			bind:checked={
				() => settings.value['transformation.writeToCursorOnSuccess'],
				(v) => settings.updateKey('transformation.writeToCursorOnSuccess', v)
			}
		/>
	</fieldset>

	{#if window.__TAURI_INTERNALS__ && settings.value['transformation.writeToCursorOnSuccess']}
		<LabeledSwitch
			id="transformation.simulateEnterAfterOutput"
			label="Press Enter after pasting transformed text"
			bind:checked={
				() => settings.value['transformation.simulateEnterAfterOutput'],
				(v) => settings.updateKey('transformation.simulateEnterAfterOutput', v)
			}
		/>
	{/if}

	<Separator />

	<LabeledSelect
		id="recording-retention-strategy"
		label="Auto Delete Recordings"
		items={[
			{ value: 'keep-forever', label: 'Keep All Recordings' },
			{ value: 'limit-count', label: 'Keep Limited Number' },
		] as const}
		bind:selected={
			() => settings.value['database.recordingRetentionStrategy'],
			(selected) =>
				settings.updateKey('database.recordingRetentionStrategy', selected)
		}
		placeholder="Select retention strategy"
	/>

	{#if settings.value['database.recordingRetentionStrategy'] === 'limit-count'}
		<LabeledSelect
			id="max-recording-count"
			label="Maximum Recordings"
			items={[
				{ value: '0', label: '0 Recordings (Never Save)' },
				{ value: '5', label: '5 Recordings' },
				{ value: '10', label: '10 Recordings' },
				{ value: '25', label: '25 Recordings' },
				{ value: '50', label: '50 Recordings' },
				{ value: '100', label: '100 Recordings' },
			]}
			bind:selected={
				() => settings.value['database.maxRecordingCount'],
				(selected) => settings.updateKey('database.maxRecordingCount', selected)
			}
			placeholder="Select maximum recordings"
		/>
	{/if}

	{#if window.__TAURI_INTERNALS__}
		<LabeledSelect
			id="always-on-top"
			label="Always On Top"
			items={ALWAYS_ON_TOP_MODE_OPTIONS}
			bind:selected={
				() => settings.value['system.alwaysOnTop'],
				(selected) => settings.updateKey('system.alwaysOnTop', selected)
			}
			placeholder="Select a language"
		/>
	{/if}
</div><|MERGE_RESOLUTION|>--- conflicted
+++ resolved
@@ -23,7 +23,6 @@
 
 	<Separator />
 
-<<<<<<< HEAD
 	<fieldset class="space-y-3 border-0 p-0">
 		<legend class="text-sm font-semibold text-foreground">
 			Transcription output
@@ -34,7 +33,7 @@
 
 		<LabeledSwitch
 			id="transcription.copyToClipboardOnSuccess"
-			label="Copy transcribed text to clipboard"
+			label="Copy transcript to clipboard"
 			bind:checked={
 				() => settings.value['transcription.copyToClipboardOnSuccess'],
 				(v) => settings.updateKey('transcription.copyToClipboardOnSuccess', v)
@@ -43,32 +42,13 @@
 
 		<LabeledSwitch
 			id="transcription.writeToCursorOnSuccess"
-			label="Paste transcribed text at cursor"
+			label="Paste transcript at cursor"
 			bind:checked={
 				() => settings.value['transcription.writeToCursorOnSuccess'],
 				(v) => settings.updateKey('transcription.writeToCursorOnSuccess', v)
 			}
 		/>
 	</fieldset>
-=======
-	<LabeledSwitch
-		id="transcription.copyToClipboardOnSuccess"
-		label="Copy transcript to clipboard"
-		bind:checked={
-			() => settings.value['transcription.copyToClipboardOnSuccess'],
-			(v) => settings.updateKey('transcription.copyToClipboardOnSuccess', v)
-		}
-	/>
-
-	<LabeledSwitch
-		id="transcription.writeToCursorOnSuccess"
-		label="Paste transcript at cursor"
-		bind:checked={
-			() => settings.value['transcription.writeToCursorOnSuccess'],
-			(v) => settings.updateKey('transcription.writeToCursorOnSuccess', v)
-		}
-	/>
->>>>>>> 6b690e3a
 
 	{#if window.__TAURI_INTERNALS__ && settings.value['transcription.writeToCursorOnSuccess']}
 		<LabeledSwitch
