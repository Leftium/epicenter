--- conflicted
+++ resolved
@@ -8,17 +8,8 @@
 // All platform-agnostic exports
 export * from './index.shared';
 
-<<<<<<< HEAD
-// Browser-specific: Provider types (no storageDir/epicenterDir in context)
-export type { Provider, ProviderContext } from './core/provider.browser';
-
-// Browser-specific: EpicenterConfig type (no storageDir)
-export type { EpicenterConfig } from './core/epicenter/config.browser';
-export { defineEpicenter } from './core/epicenter/config.browser';
-=======
 // Browser-specific: client creation (no projectDir option)
 export { createClient } from './core/workspace/client.browser';
->>>>>>> 245b6f78
 
 // Client types (shared across platforms)
 export type {
@@ -27,16 +18,4 @@
 	WorkspacesToClients,
 } from './core/workspace/client.shared';
 
-// Browser-specific: types (browser WorkspaceClient has whenSynced)
-export type {
-	WorkspaceClient,
-	WorkspacesToClients,
-} from './core/workspace/client.browser';
-export type { ActionInfo, EpicenterClient } from './core/epicenter/client.browser';
-export { iterActions } from './core/epicenter/client.browser';
-
-// Browser-specific: workspace config (uses browser Provider type)
-export type { WorkspaceConfig } from './core/workspace/config.browser';
-export { defineWorkspace } from './core/workspace/config.browser';
-
 // Note: createServer is NOT exported in browser builds (Node.js only)