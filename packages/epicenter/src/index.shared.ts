/**
 * Epicenter: YJS-First Collaborative Workspace System
 *
 * A unified architecture for building self-contained, globally synchronizable workspaces
 * with real-time collaboration via YJS.
 *
 * ## Core Concepts
 *
 * - **YJS Document**: Source of truth (CRDT, collaborative)
 * - **Indexes**: Synchronized snapshots for different query patterns
 * - **Column Schemas**: Pure JSON definitions (no Drizzle builders)
 *
 * ## Data Flow
 *
 * Write to YJS → Indexes auto-sync → Query indexes
 */

// Re-export commonly used Drizzle utilities for querying indexes
export {
	and,
	asc,
	desc,
	eq,
	gt,
	gte,
	inArray,
	isNotNull,
	isNull,
	like,
	lt,
	lte,
	ne,
	not,
	or,
	sql,
} from 'drizzle-orm';
export type {
	Action,
	Mutation,
	Query,
	WorkspaceActionMap,
	WorkspaceExports,
} from './core/actions';
// Action helpers
export {
	defineMutation,
	defineQuery,
	defineWorkspaceExports,
	extractActions,
	isAction,
	isMutation,
	isNamespace,
	isQuery,
	walkActions,
} from './core/actions';
export type { Db, TableHelper } from './core/db/core';
// Database utilities
export { createEpicenterDb } from './core/db/core';
<<<<<<< HEAD
export type { GetResult, RowResult, YRow } from './core/db/table-helper';
export type { ActionInfo, EpicenterClient, EpicenterConfig } from './core/epicenter';
// Epicenter - compose multiple workspaces
export {
	createEpicenterClient,
	defineEpicenter,
	iterActions,
} from './core/epicenter';
=======

export type {
	DeleteManyResult,
	DeleteResult,
	GetResult,
	RowResult,
	UpdateManyResult,
	UpdateResult,
	YRow,
} from './core/db/table-helper';

// Epicenter types (shared across platforms)
// Note: EpicenterConfig and defineEpicenter are exported from platform-specific
// entry points because they have different type signatures (Node adds storageDir)
export type {
	ActionInfo,
	EpicenterClient,
} from './core/epicenter/client.shared';
export { iterActions } from './core/epicenter/client.shared';

>>>>>>> 79c648ae
export type {
	EpicenterOperationError,
	IndexError,
	ValidationError,
} from './core/errors';
// Error types
export {
	EpicenterOperationErr,
	IndexErr,
	ValidationErr,
} from './core/errors';
export type {
	Index,
	IndexContext,
	IndexExports,
	WorkspaceIndexMap,
} from './core/indexes';
// Index system
export { defineIndexExports } from './core/indexes';
export type {
	BooleanColumnSchema,
	CellValue,
	ColumnSchema,
	ColumnType,
	DateColumnSchema,
	DateIsoString,
	DateWithTimezoneString,
	Id,
	IdColumnSchema,
	IntegerColumnSchema,
	JsonColumnSchema,
	PartialSerializedRow,
	RealColumnSchema,
	Row,
	SelectColumnSchema,
	SerializedCellValue,
	SerializedRow,
	TableSchema,
	TableValidators,
	TagsColumnSchema,
	TextColumnSchema,
	TimezoneId,
	WorkspaceSchema,
	WorkspaceValidators,
	YtextColumnSchema,
} from './core/schema';
// Column schema system
export {
	boolean,
	createTableValidators,
	createWorkspaceValidators,
	DATE_WITH_TIMEZONE_STRING_REGEX,
	DateWithTimezone,
	DateWithTimezoneFromString,
	date,
	generateId,
	ISO_DATETIME_REGEX,
	id,
	integer,
	isDateWithTimezone,
	isDateWithTimezoneString,
	isIsoDateTimeString,
	json,
	real,
	select,
	serializeCellValue,
	TIMEZONE_ID_REGEX,
	tags,
	text,
	ytext,
} from './core/schema';
// Core types
export type { AbsolutePath, EpicenterDir, StorageDir } from './core/types';
export type {
	AnyWorkspaceConfig,
	Provider,
	ProviderContext,
	WorkspaceClient,
	WorkspaceConfig,
	WorkspacesToClients,
	WorkspacesToExports,
} from './core/workspace';
// Core workspace definition
// Runtime
export { createWorkspaceClient, defineWorkspace } from './core/workspace';

// Note: Indexes (markdown, sqlite) are NOT re-exported here to avoid bundling
// Node.js-only code in browser builds. Import them directly from subpaths:
//   import { markdownIndex } from '@epicenter/hq/indexes/markdown';
//   import { sqliteIndex } from '@epicenter/hq/indexes/sqlite';

// Blob storage (types and utilities only - creation functions are Node.js-only)
// Note: createTableBlobStore, createWorkspaceBlobs, and createServer are NOT
// re-exported here to avoid bundling Node.js-only code in browser builds.
// Import them directly from the package in Node.js environments.
// IMPORTANT: Import directly from types.ts and utils.ts to avoid the index.ts
// barrel which dynamically imports Node.js-only code.
export { BlobErr } from './core/blobs/types';
export type {
	BlobContext,
	BlobData,
	BlobError,
	BlobErrorCode,
	TableBlobStore,
	WorkspaceBlobs,
} from './core/blobs/types';
export { validateFilename } from './core/blobs/utils';
// Note: BlobStoreContext is only used by createWorkspaceBlobs which is Node-only<|MERGE_RESOLUTION|>--- conflicted
+++ resolved
@@ -56,16 +56,6 @@
 export type { Db, TableHelper } from './core/db/core';
 // Database utilities
 export { createEpicenterDb } from './core/db/core';
-<<<<<<< HEAD
-export type { GetResult, RowResult, YRow } from './core/db/table-helper';
-export type { ActionInfo, EpicenterClient, EpicenterConfig } from './core/epicenter';
-// Epicenter - compose multiple workspaces
-export {
-	createEpicenterClient,
-	defineEpicenter,
-	iterActions,
-} from './core/epicenter';
-=======
 
 export type {
 	DeleteManyResult,
@@ -86,7 +76,6 @@
 } from './core/epicenter/client.shared';
 export { iterActions } from './core/epicenter/client.shared';
 
->>>>>>> 79c648ae
 export type {
 	EpicenterOperationError,
 	IndexError,
