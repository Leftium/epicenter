# Epicenter Project Rules

## Skills

Skills are located in `skills/` and are automatically discovered by their `SKILL.md` files. Each skill has a `description` field that explains when to use it. Load skills on-demand based on the task at hand.

### Available Skills

**Language & Framework:**
- `typescript` - TypeScript code style, type co-location, constant naming, arktype patterns
- `svelte` - Svelte 5 patterns, TanStack Query mutations, shadcn-svelte components
- `rust-errors` - Rust to TypeScript error handling for Tauri apps

**Development Practices:**
- `error-handling` - wellcrafted trySync/tryAsync patterns
- `styling` - CSS and Tailwind guidelines
- `control-flow` - Human-readable control flow patterns

**Tools & Workflows:**
- `git` - Conventional commits, PR guidelines
- `github-issues` - GitHub issue response templates
- `monorepo` - Script commands and conventions
- `workflow` - Standard workflow with specs and planning

**Content & Communication:**
- `documentation` - Technical writing, README guidelines
- `social-media` - LinkedIn, Reddit, Twitter post guidelines

**Behavioral:**
- `honesty` - Brutally honest feedback

## Specs and Docs

<<<<<<< HEAD
- **specs/**: Planning documents (design decisions, todos, timestamped)
- **docs/**: Reference materials (articles, patterns, guides, architecture)

Quick test: Planning something? → `specs/`. Documenting something learned? → `docs/`
=======
## Git Worktree Handling

CRITICAL: When working in a git worktree (such as `.conductor/` directories), ALL file operations and git commands MUST be performed within that worktree, not the parent repository.

**Detection**: If the working directory contains `.conductor/` in the path, you are in a worktree.

**Rules**:

- Use the working directory path for ALL file reads, writes, and edits
- Create branches and commits within the worktree's git context
- Never `cd` to the parent repo or use parent repo paths for edits
- The worktree has its own branch; changes in parent repo are separate

**Example**:

- Working directory: `/Users/foo/Code/repo/.conductor/riyadh`
- Correct file path: `/Users/foo/Code/repo/.conductor/riyadh/apps/app/file.ts`
- WRONG file path: `/Users/foo/Code/repo/apps/app/file.ts`

## General Guidelines
>>>>>>> 6f9f5cb5

## Expensive/Destructive Actions

1. Always get prior approval before performing expensive/destructive actions (tool calls).
   - Expensive actions require extended time to complete. Examples: test, build.
     - Why: Unexpected tests/builds just waste time and tokens. The test results are often inaccurate ("It works!" when it doesn't.)
   - Destructive actions result in permanent changes to project files. Examples: commit to git, push changes, edit a GitHub PR description.
      - Why: changes should be verified before adding to permanent project history. Often additional changes are needed.
2. Instead, you may automatically show a plan for the tool call you would like to make.
   - Commit messages should follow the conventional commits specification.
3. Then either the plan will be explicitly approved or changes to the plan will be requested.
4. Unless otherwise stated, any approval applies only to the plan directly before it. So any future action will require a new plan with associated approval.

## Codebase Exploration Agents

Three "documentarian" agents that describe what exists without critiquing:

- **codebase-locator**: Finds WHERE files/components live
- **codebase-analyzer**: Explains HOW code works with file:line refs
- **codebase-pattern-finder**: Finds existing patterns to follow

Use `/research [question]` to orchestrate all three in parallel.<|MERGE_RESOLUTION|>--- conflicted
+++ resolved
@@ -31,12 +31,23 @@
 
 ## Specs and Docs
 
-<<<<<<< HEAD
 - **specs/**: Planning documents (design decisions, todos, timestamped)
 - **docs/**: Reference materials (articles, patterns, guides, architecture)
 
 Quick test: Planning something? → `specs/`. Documenting something learned? → `docs/`
-=======
+
+## Expensive/Destructive Actions
+
+1. Always get prior approval before performing expensive/destructive actions (tool calls).
+   - Expensive actions require extended time to complete. Examples: test, build.
+     - Why: Unexpected tests/builds just waste time and tokens. The test results are often inaccurate ("It works!" when it doesn't.)
+   - Destructive actions result in permanent changes to project files. Examples: commit to git, push changes, edit a GitHub PR description.
+      - Why: changes should be verified before adding to permanent project history. Often additional changes are needed.
+2. Instead, you may automatically show a plan for the tool call you would like to make.
+   - Commit messages should follow the conventional commits specification.
+3. Then either the plan will be explicitly approved or changes to the plan will be requested.
+4. Unless otherwise stated, any approval applies only to the plan directly before it. So any future action will require a new plan with associated approval.
+
 ## Git Worktree Handling
 
 CRITICAL: When working in a git worktree (such as `.conductor/` directories), ALL file operations and git commands MUST be performed within that worktree, not the parent repository.
@@ -56,21 +67,6 @@
 - Correct file path: `/Users/foo/Code/repo/.conductor/riyadh/apps/app/file.ts`
 - WRONG file path: `/Users/foo/Code/repo/apps/app/file.ts`
 
-## General Guidelines
->>>>>>> 6f9f5cb5
-
-## Expensive/Destructive Actions
-
-1. Always get prior approval before performing expensive/destructive actions (tool calls).
-   - Expensive actions require extended time to complete. Examples: test, build.
-     - Why: Unexpected tests/builds just waste time and tokens. The test results are often inaccurate ("It works!" when it doesn't.)
-   - Destructive actions result in permanent changes to project files. Examples: commit to git, push changes, edit a GitHub PR description.
-      - Why: changes should be verified before adding to permanent project history. Often additional changes are needed.
-2. Instead, you may automatically show a plan for the tool call you would like to make.
-   - Commit messages should follow the conventional commits specification.
-3. Then either the plan will be explicitly approved or changes to the plan will be requested.
-4. Unless otherwise stated, any approval applies only to the plan directly before it. So any future action will require a new plan with associated approval.
-
 ## Codebase Exploration Agents
 
 Three "documentarian" agents that describe what exists without critiquing:
