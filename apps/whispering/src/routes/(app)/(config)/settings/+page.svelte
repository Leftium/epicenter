<script lang="ts">
<<<<<<< HEAD
	import * as Field from '@repo/ui/field';
	import * as RadioGroup from '@repo/ui/radio-group';
	import * as Select from '@repo/ui/select';
	import { Separator } from '@repo/ui/separator';
	import { Switch } from '@repo/ui/switch';
	import {
		ALWAYS_ON_TOP_MODE_OPTIONS,
		LAYOUT_MODE_OPTIONS,
	} from '$lib/constants/ui';
=======
	import * as Field from '@epicenter/ui/field';
	import * as Select from '@epicenter/ui/select';
	import { Separator } from '@epicenter/ui/separator';
	import { Switch } from '@epicenter/ui/switch';
	import { ALWAYS_ON_TOP_MODE_OPTIONS } from '$lib/constants/ui';
>>>>>>> 4b0cf9a3
	import { settings } from '$lib/stores/settings.svelte';

	const retentionItems = [
		{ value: 'keep-forever', label: 'Keep All Recordings' },
		{ value: 'limit-count', label: 'Keep Limited Number' },
	];

	const maxRecordingItems = [
		{ value: '0', label: '0 Recordings (Never Save)' },
		{ value: '5', label: '5 Recordings' },
		{ value: '10', label: '10 Recordings' },
		{ value: '25', label: '25 Recordings' },
		{ value: '50', label: '50 Recordings' },
		{ value: '100', label: '100 Recordings' },
	];

	const retentionLabel = $derived(
		retentionItems.find(
			(i) => i.value === settings.value['database.recordingRetentionStrategy'],
		)?.label,
	);

	const maxRecordingLabel = $derived(
		maxRecordingItems.find(
			(i) => i.value === settings.value['database.maxRecordingCount'],
		)?.label,
	);

	const alwaysOnTopLabel = $derived(
		ALWAYS_ON_TOP_MODE_OPTIONS.find(
			(i) => i.value === settings.value['system.alwaysOnTop'],
		)?.label,
	);
</script>

<svelte:head>
	<title>Settings - Whispering</title>
</svelte:head>

<div class="space-y-6">
	<div>
		<h3 class="text-lg font-medium">General</h3>
		<p class="text-muted-foreground text-sm">
			Configure your general Whispering preferences.
		</p>
	</div>

	<Separator />

	<Field.Set>
		<Field.Legend variant="label">Transcription output</Field.Legend>
		<Field.Description>
			Applies immediately after an audio transcription finishes.
		</Field.Description>
		<Field.Group>
			<Field.Field orientation="horizontal">
				<Switch
					id="transcription.copyToClipboardOnSuccess"
					bind:checked={
						() => settings.value['transcription.copyToClipboardOnSuccess'],
						(v) =>
							settings.updateKey('transcription.copyToClipboardOnSuccess', v)
					}
				/>
				<Field.Label for="transcription.copyToClipboardOnSuccess">
					Copy transcript to clipboard
				</Field.Label>
			</Field.Field>

			<Field.Field orientation="horizontal">
				<Switch
					id="transcription.writeToCursorOnSuccess"
					bind:checked={
						() => settings.value['transcription.writeToCursorOnSuccess'],
						(v) => settings.updateKey('transcription.writeToCursorOnSuccess', v)
					}
				/>
				<Field.Label for="transcription.writeToCursorOnSuccess">
					Paste transcript at cursor
				</Field.Label>
			</Field.Field>

			{#if window.__TAURI_INTERNALS__ && settings.value['transcription.writeToCursorOnSuccess']}
				<Field.Field orientation="horizontal">
					<Switch
						id="transcription.simulateEnterAfterOutput"
						bind:checked={
							() => settings.value['transcription.simulateEnterAfterOutput'],
							(v) =>
								settings.updateKey('transcription.simulateEnterAfterOutput', v)
						}
					/>
					<Field.Label for="transcription.simulateEnterAfterOutput">
						Press Enter after pasting transcript
					</Field.Label>
				</Field.Field>
			{/if}
		</Field.Group>
	</Field.Set>

	<Separator />

	<Field.Set>
		<Field.Legend variant="label">Transformation output</Field.Legend>
		<Field.Description>
			Applies after you run a saved transformation on a transcription.
		</Field.Description>
		<Field.Group>
			<Field.Field orientation="horizontal">
				<Switch
					id="transformation.copyToClipboardOnSuccess"
					bind:checked={
						() => settings.value['transformation.copyToClipboardOnSuccess'],
						(v) =>
							settings.updateKey('transformation.copyToClipboardOnSuccess', v)
					}
				/>
				<Field.Label for="transformation.copyToClipboardOnSuccess">
					Copy transformed text to clipboard
				</Field.Label>
			</Field.Field>

			<Field.Field orientation="horizontal">
				<Switch
					id="transformation.writeToCursorOnSuccess"
					bind:checked={
						() => settings.value['transformation.writeToCursorOnSuccess'],
						(v) =>
							settings.updateKey('transformation.writeToCursorOnSuccess', v)
					}
				/>
				<Field.Label for="transformation.writeToCursorOnSuccess">
					Paste transformed text at cursor
				</Field.Label>
			</Field.Field>

			{#if window.__TAURI_INTERNALS__ && settings.value['transformation.writeToCursorOnSuccess']}
				<Field.Field orientation="horizontal">
					<Switch
						id="transformation.simulateEnterAfterOutput"
						bind:checked={
							() => settings.value['transformation.simulateEnterAfterOutput'],
							(v) =>
								settings.updateKey('transformation.simulateEnterAfterOutput', v)
						}
					/>
					<Field.Label for="transformation.simulateEnterAfterOutput">
						Press Enter after pasting transformed text
					</Field.Label>
				</Field.Field>
			{/if}
		</Field.Group>
	</Field.Set>

	<Separator />

	<Field.Field>
		<Field.Label for="recording-retention-strategy"
			>Auto Delete Recordings</Field.Label
		>
		<Select.Root
			type="single"
			bind:value={
				() => settings.value['database.recordingRetentionStrategy'],
				(v) => settings.updateKey('database.recordingRetentionStrategy', v)
			}
		>
			<Select.Trigger id="recording-retention-strategy" class="w-full">
				{retentionLabel ?? 'Select retention strategy'}
			</Select.Trigger>
			<Select.Content>
				{#each retentionItems as item}
					<Select.Item value={item.value} label={item.label} />
				{/each}
			</Select.Content>
		</Select.Root>
	</Field.Field>

	{#if settings.value['database.recordingRetentionStrategy'] === 'limit-count'}
		<Field.Field>
			<Field.Label for="max-recording-count">Maximum Recordings</Field.Label>
			<Select.Root
				type="single"
				bind:value={
					() => settings.value['database.maxRecordingCount'],
					(v) => settings.updateKey('database.maxRecordingCount', v)
				}
			>
				<Select.Trigger id="max-recording-count" class="w-full">
					{maxRecordingLabel ?? 'Select maximum recordings'}
				</Select.Trigger>
				<Select.Content>
					{#each maxRecordingItems as item}
						<Select.Item value={item.value} label={item.label} />
					{/each}
				</Select.Content>
			</Select.Root>
		</Field.Field>
	{/if}

	{#if window.__TAURI_INTERNALS__}
		<Field.Field>
			<Field.Label for="always-on-top">Always On Top</Field.Label>
			<Select.Root
				type="single"
				bind:value={
					() => settings.value['system.alwaysOnTop'],
					(v) => settings.updateKey('system.alwaysOnTop', v)
				}
			>
				<Select.Trigger id="always-on-top" class="w-full">
					{alwaysOnTopLabel ?? 'Select always on top mode'}
				</Select.Trigger>
				<Select.Content>
					{#each ALWAYS_ON_TOP_MODE_OPTIONS as item}
						<Select.Item value={item.value} label={item.label} />
					{/each}
				</Select.Content>
			</Select.Root>
		</Field.Field>
	{/if}

	<Separator />

	<Field.Set>
		<Field.Legend variant="label">Navigation Layout</Field.Legend>
		<Field.Description>Choose how you navigate the app.</Field.Description>
		<RadioGroup.Root
			bind:value={
				() => settings.value['ui.layoutMode'],
				(v) => settings.updateKey('ui.layoutMode', v)
			}
		>
			{#each LAYOUT_MODE_OPTIONS as option (option.value)}
				<Field.Label for="layout-{option.value}">
					<Field.Field orientation="horizontal">
						<Field.Content>
							<Field.Title>{option.label}</Field.Title>
							<Field.Description>{option.description}</Field.Description>
						</Field.Content>
						<RadioGroup.Item value={option.value} id="layout-{option.value}" />
					</Field.Field>
				</Field.Label>
			{/each}
		</RadioGroup.Root>
	</Field.Set>
</div><|MERGE_RESOLUTION|>--- conflicted
+++ resolved
@@ -1,21 +1,13 @@
 <script lang="ts">
-<<<<<<< HEAD
-	import * as Field from '@repo/ui/field';
-	import * as RadioGroup from '@repo/ui/radio-group';
-	import * as Select from '@repo/ui/select';
-	import { Separator } from '@repo/ui/separator';
-	import { Switch } from '@repo/ui/switch';
+	import * as Field from '@epicenter/ui/field';
+	import * as RadioGroup from '@epicenter/ui/radio-group';
+	import * as Select from '@epicenter/ui/select';
+	import { Separator } from '@epicenter/ui/separator';
+	import { Switch } from '@epicenter/ui/switch';
 	import {
 		ALWAYS_ON_TOP_MODE_OPTIONS,
 		LAYOUT_MODE_OPTIONS,
 	} from '$lib/constants/ui';
-=======
-	import * as Field from '@epicenter/ui/field';
-	import * as Select from '@epicenter/ui/select';
-	import { Separator } from '@epicenter/ui/separator';
-	import { Switch } from '@epicenter/ui/switch';
-	import { ALWAYS_ON_TOP_MODE_OPTIONS } from '$lib/constants/ui';
->>>>>>> 4b0cf9a3
 	import { settings } from '$lib/stores/settings.svelte';
 
 	const retentionItems = [
