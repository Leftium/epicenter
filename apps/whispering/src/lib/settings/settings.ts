--- conflicted
+++ resolved
@@ -214,6 +214,8 @@
 		.string()
 		.default('mistralai/mixtral-8x7b')
 		.describe('OpenRouter model name'),
+	// Global default for custom endpoints. Can be overridden per-step in transformations.
+	// Most users have one local LLM server, so this saves re-entering the URL each time.
 	'completion.custom.baseUrl': z
 		.string()
 		.default('http://localhost:11434/v1')
@@ -228,14 +230,6 @@
 	'apiKeys.mistral': z.string().default(''),
 	'apiKeys.openrouter': z.string().default(''),
 	'apiKeys.custom': z.string().default(''),
-<<<<<<< HEAD
-
-	// Custom provider configuration
-	'inference.custom.baseURL': z
-		.string()
-		.default('http://localhost:11434/v1'), // Default to Ollama
-=======
->>>>>>> d081b47e
 
 	// Analytics settings
 	'analytics.enabled': z.boolean().default(true),
